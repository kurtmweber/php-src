--- conflicted
+++ resolved
@@ -21,18 +21,18 @@
 
 Redistribution and use in source and binary forms, with or without
 modification, are permitted provided that the following conditions are
-met:
+met: 
 
     * Redistributions of source code must retain the above copyright
-      notice, this list of conditions and the following disclaimer.
+      notice, this list of conditions and the following disclaimer. 
     * Redistributions in binary form must reproduce the above
       copyright notice, this list of conditions and the following
       disclaimer in the documentation and/or other materials provided
-      with the distribution.
+      with the distribution. 
     * Neither the name of the Lite Speed Technologies Inc nor the
       names of its contributors may be used to endorse or promote
       products derived from this software without specific prior
-      written permission.
+      written permission.  
 
 THIS SOFTWARE IS PROVIDED BY THE COPYRIGHT HOLDERS AND CONTRIBUTORS
 "AS IS" AND ANY EXPRESS OR IMPLIED WARRANTIES, INCLUDING, BUT NOT
@@ -44,7 +44,7 @@
 DATA, OR PROFITS; OR BUSINESS INTERRUPTION) HOWEVER CAUSED AND ON ANY
 THEORY OF LIABILITY, WHETHER IN CONTRACT, STRICT LIABILITY, OR TORT
 (INCLUDING NEGLIGENCE OR OTHERWISE) ARISING IN ANY WAY OUT OF THE USE
-OF THIS SOFTWARE, EVEN IF ADVISED OF THE POSSIBILITY OF SUCH DAMAGE.
+OF THIS SOFTWARE, EVEN IF ADVISED OF THE POSSIBILITY OF SUCH DAMAGE. 
 */
 
 #define HAVE_MSGHDR_MSG_CONTROL
@@ -107,7 +107,7 @@
 static char *s_criu_image_path = NULL;
 static int s_pid = 0;
 
-typedef enum
+typedef enum 
 {
     CRIU_GCOUNTER_SHM,
     CRIU_GCOUNTER_SIG,
@@ -127,15 +127,15 @@
 #define lscriu_dbg(...) \
     do { if (s_criu_debug) fprintf(stderr, __VA_ARGS__); } while(0)
 #else
-#define lscriu_dbg(...)
+#define lscriu_dbg(...) 
 #endif
-
+        
 #define lscriu_err(...) fprintf(stderr, __VA_ARGS__)
 
-
+        
 #define SUN_PATH_MAX   (sizeof(((struct sockaddr_un *)NULL)->sun_path))
 
-typedef struct
+typedef struct 
 {
     pid_t m_iPidToDump;
     char  m_chImageDirectory[1024];
@@ -143,7 +143,7 @@
     char  m_chServiceAddress[SUN_PATH_MAX];
 } criu_native_dump_t;
 
-typedef struct
+typedef struct 
 {
     int   m_iDumpResult;
     char  m_chDumpResponseMessage[1024];
@@ -202,10 +202,6 @@
     return s_global_counter_type;
 }
 
-<<<<<<< HEAD
-#if 0
-static int *s_shm_global_counter = NULL;
-
 
 static int LSCRIU_Init_Global_Counter(int value)
 {
@@ -214,30 +210,8 @@
         return 0;
     }
 
-    s_shm_global_counter = mmap(NULL, sizeof * s_shm_global_counter,
-                                PROT_READ | PROT_WRITE,
-                                MAP_SHARED | MAP_ANONYMOUS, -1, 0);
-    if (!s_shm_global_counter) {
-        fprintf(stderr, "LSCRIU (%d): memory for global counter allocation error\n",
-                getpid());
-        return -1;
-    }
-    __sync_lock_test_and_set(s_shm_global_counter, value);
-    lscriu_dbg("LSCRIU (%d): semaphore and shared memory created\n", getpid());
     return 0;
 }
-
-
-//static void LSCRIU_Destroy_Global_Counter(int only_unmap)
-//{
-//    if (LSCRIU_Get_Global_Counter_Type() != CRIU_GCOUNTER_SHM) {
-//        return;
-//    }
-//
-//    if (s_shm_global_counter) {
-//        munmap(s_shm_global_counter, sizeof * s_shm_global_counter);
-//    }
-//}
 
 
 static void LSCRIU_Increase_Global_Counter(void)
@@ -247,56 +221,6 @@
         return;
     }
 
-    if (s_shm_global_counter) {
-        s_requests_count = __sync_add_and_fetch(s_shm_global_counter, 1);
-        //lscriu_dbg("LSCRIU (%d): increase counter %d\n", getpid(),
-        //           s_requests_count);
-    } else {
-        s_requests_count = 0;
-        LSCRIU_Set_Initial_Start_Reqs(0);
-    }
-}
-
-
-static void LSCRIU_Get_Global_Counter(void)
-{
-    if (!s_initial_start_reqs) {
-        return;
-    }
-
-    if (s_shm_global_counter) {
-        s_requests_count = __sync_fetch_and_or(s_shm_global_counter, 0);
-        //lscriu_dbg("LSCRIU (%d): get counter value %d\n", getpid(),
-        //           s_requests_count);
-    } else {
-        lscriu_dbg("LSCRIU (%d): Reset requests in get\n", getpid());
-        s_requests_count = 0;
-        LSCRIU_Set_Initial_Start_Reqs(0);
-    }
-}
-#else
-
-=======
->>>>>>> 043ac320
-
-static int LSCRIU_Init_Global_Counter(int value)
-{
-    if (LSCRIU_Get_Global_Counter_Type() != CRIU_GCOUNTER_SHM
-        || !s_initial_start_reqs) {
-        return 0;
-    }
-
-    return 0;
-}
-
-
-static void LSCRIU_Increase_Global_Counter(void)
-{
-    if (LSCRIU_Get_Global_Counter_Type() != CRIU_GCOUNTER_SHM
-        || !s_initial_start_reqs) {
-        return;
-    }
-
     s_requests_count = LSAPI_Inc_Req_Processed(1);
 }
 
@@ -335,51 +259,6 @@
     void *lib_handle = NULL;
     void *pthread_lib_handle = NULL;
     char ch;
-<<<<<<< HEAD
-
-    char *pchForceNative = NULL;
-    char *pchNative = NULL;
-
-    pchForceNative = getenv("LSAPI_CRIU_FORCE_NATIVE");
-    pchNative = getenv("LSCAPI_CRIU_NATIVE");
-
-    if (pchForceNative
-        && ((ch = *pchForceNative | 0x20) == '1' || ch == 't'
-            || (ch == 'o' && ((*(pchForceNative + 1) | 0x20) == 'n'))))
-        s_native = 1;
-    else if (pchNative
-        && ((ch = *pchNative | 0x20) == '1' || ch == 't'
-            || (ch == 'o' && ((*(pchNative + 1) | 0x20) == 'n'))))
-        s_native = 1;
-    else if (!s_native)
-    {
-        // Numerical signals indicates Apache
-        int error = 1;
-        char *last;
-
-        if (!(lib_handle = dlopen(last = "liblscapi.so", RTLD_LAZY)) /*||
-            !(pthread_lib_handle = dlopen(last = "libpthread.so", RTLD_LAZY))*/)
-            fprintf(stderr, "LSCRIU (%d): failed to dlopen %s: %s - ignore CRIU\n",
-                    getpid(), last, dlerror());
-        else if (!(s_lscapi_dump_me = dlsym(lib_handle, last = "lscapi_dump_me")) ||
-                 !(s_lscapi_prepare_me = dlsym(lib_handle, last = "lscapi_prepare_me")) ||
-                 !(psem_open = dlsym(pthread_lib_handle, last = "sem_open")) ||
-                 !(psem_post = dlsym(pthread_lib_handle, last = "sem_post")) ||
-                 !(psem_close = dlsym(pthread_lib_handle, last = "sem_close")))
-            fprintf(stderr, "LSCRIU (%d): failed to dlsym %s: %s - ignore CRIU\n",
-                    getpid(), last, dlerror());
-        else
-            error = 0;
-        if (error)
-        {
-            // close the dll handles so we release the resources
-            if (lib_handle)
-                dlclose(lib_handle);
-            if (pthread_lib_handle)
-                dlclose(pthread_lib_handle);
-            return -1;
-        }
-=======
     
     if (s_native)
         return 0;
@@ -407,7 +286,6 @@
         if (pthread_lib_handle)
             dlclose(pthread_lib_handle);
         return -1;
->>>>>>> 043ac320
     }
     return 0;
 }
@@ -421,10 +299,10 @@
         // Not used for native
         return;
     }
-    if (getenv("LSAPI_UNIQE"))
+    if (getenv("LSAPI_UNIQE")) 
         snprintf(sem_name, sizeof sem_name - 1, "lsphp[hash=%s].is_ready",
                  getenv("LSAPI_UNIQE"));
-    else
+    else 
         snprintf(sem_name, sizeof sem_name - 1, "lsphp[euid=0x%x].is_ready",
                  geteuid());
 
@@ -436,73 +314,29 @@
         if (psem_close(is_ready_sem) < 0)
             lsapi_error(sem_name, errno);
     }
-    else if (errno != ENOENT)
+    else if (errno != ENOENT) 
         lsapi_error(sem_name, errno);
-<<<<<<< HEAD
-
-}
-
-
-/*
-  To reset server state to proper initial state after restoring server
-  process from CRIU image
-*/
-//static void reset_server_state( void );
-
-
-
-#if defined(__FreeBSD__)
-# include <sys/param.h>
-#endif
-
-#ifndef __CMSG_ALIGN
-#define __CMSG_ALIGN(p) (((u_int)(p) + sizeof(int) - 1) &~(sizeof(int) - 1))
-#endif
-
-/* Length of the contents of a control message of length len */
-#ifndef CMSG_LEN
-#define CMSG_LEN(len)   (__CMSG_ALIGN(sizeof(struct cmsghdr)) + (len))
-#endif
-
-/* Length of the space taken up by a padded control message of
-length len */
-#ifndef CMSG_SPACE
-#define CMSG_SPACE(len) (__CMSG_ALIGN(sizeof(struct cmsghdr)) + __CMSG_ALIGN(len))
-#endif
-
-static char *LSCRIU_Error_File_Name(char *pchFile, int max_len)
-=======
 }
 
 
 static char *LSCRIU_Error_File_Name(char *pchFile, int max_len) 
->>>>>>> 043ac320
 {
     const char *pchDefaultSocketPath = "/tmp/";
     const char *pchDefaultLogFileName = "lsws_error.log";
-    snprintf(pchFile, max_len, "%s%s", pchDefaultSocketPath,
+    snprintf(pchFile, max_len, "%s%s", pchDefaultSocketPath, 
              pchDefaultLogFileName);
     return pchFile;
 }
 
-<<<<<<< HEAD
-#ifdef LSAPILIB_DEBUG_CRIU
-=======
 
 #ifdef LSAPILIB_DEBUG_CRIU    
->>>>>>> 043ac320
 static void LSCRIU_Debugging(void) {
     char *pchCRIUDebug;
     pchCRIUDebug = getenv("LSAPI_CRIU_DEBUG");
-    if (!pchCRIUDebug)
+    if (!pchCRIUDebug) 
         pchCRIUDebug = getenv("LSCAPI_CRIU_DEBUG");
-<<<<<<< HEAD
-    //fprintf(stderr,"(%d) LSCRIU: CRIU debug environment variable: %s\n",
-    //        getpid(), pchCRIUDebug);
-=======
     //fprintf(stderr,"(%d) LSCRIU: CRIU debug environment variable: %s\n",  
     //        s_pid, pchCRIUDebug);
->>>>>>> 043ac320
     // I've made it easy to turn on debugging.  CloudLinux Apache sets
     // LSCAPI_CRIU_DEBUG to nothing to indicate it's on.  Sigh.
     if ((!pchCRIUDebug) ||
@@ -513,22 +347,16 @@
          (((*pchCRIUDebug == 'O') ||
             (*pchCRIUDebug == 'o')) &&
            ((*(pchCRIUDebug + 1)) &&
-            ((*(pchCRIUDebug + 1) == 'F') || (*(pchCRIUDebug + 1) == 'f'))))))
+            ((*(pchCRIUDebug + 1) == 'F') || (*(pchCRIUDebug + 1) == 'f')))))) 
     {
         lscriu_dbg("LSCRIU (%d): CRIU Debugging disabled by environment\n", s_pid);
         s_criu_debug = 0;
     }
     else {
         s_criu_debug = 1;
-<<<<<<< HEAD
-        lscriu_dbg("LSCRIU (%d): CRIU Debugging enabled by environment\n", getpid());
-        fprintf(stderr,"LSCRIU (%d): CRIU debug environment variable: %s\n",
-                getpid(), pchCRIUDebug);
-=======
         lscriu_dbg("LSCRIU (%d): CRIU Debugging enabled by environment\n", s_pid);
         fprintf(stderr,"LSCRIU (%d): CRIU debug environment variable: %s\n",  
                 s_pid, pchCRIUDebug);
->>>>>>> 043ac320
     }
 }
 
@@ -538,7 +366,7 @@
     int iOldUMask;
     int iFd = -1;
     char chFile[1024];
-
+    
     if (!iFatal) {
         // LSCRIU_Debugging();
         if (!s_criu_debug) {
@@ -551,7 +379,7 @@
         return;
     }
     iOldUMask = umask(0);
-    iFd = open( chFile, O_WRONLY | O_APPEND | O_CREAT,
+    iFd = open( chFile, O_WRONLY | O_APPEND | O_CREAT, 
                 S_IRUSR | S_IWUSR | S_IRGRP | S_IWGRP | S_IROTH | S_IWOTH);
     umask(iOldUMask);
     if (iFd >= 0) {
@@ -565,9 +393,9 @@
         char buf[0x1000];
         vsnprintf(buf, sizeof(buf), format, ap);
         va_end(ap);
-
+        
         int n = snprintf(chFullMessage, sizeof(chFullMessage),
-                "%04d-%02d-%02d %02d:%02d:%02d.%03d: LSCRIU (%d): %s %s\n",
+                "%04d-%02d-%02d %02d:%02d:%02d.%03d: LSCRIU (%d): %s %s\n", 
                 sTm.tm_year + 1900,
                 sTm.tm_mon + 1,
                 sTm.tm_mday,
@@ -575,13 +403,8 @@
                 sTm.tm_min,
                 sTm.tm_sec,
                 sTimeb.millitm,
-<<<<<<< HEAD
-                getpid(),
-                iFatal ? "FATAL! " : "(debug) ",
-=======
                 s_pid,
                 iFatal ? "FATAL! " : "(debug) ", 
->>>>>>> 043ac320
                 buf);
         if (n > (int)sizeof(chFullMessage))
             n = sizeof(chFullMessage);
@@ -595,344 +418,6 @@
 #endif
 
 
-<<<<<<< HEAD
-static ssize_t read_fd(int fd, void *ptr, size_t nbytes, int *recvfd)
-{
-    struct msghdr   msg;
-    struct iovec    iov[1];
-    ssize_t         n;
-
-#ifdef  HAVE_MSGHDR_MSG_CONTROL
-    union {
-      struct cmsghdr    cm;
-      char              control[CMSG_SPACE(sizeof(int))];
-    } control_un;
-    struct cmsghdr  *cmptr;
-
-    msg.msg_control = control_un.control;
-    msg.msg_controllen = sizeof(control_un.control);
-#else
-    int             newfd;
-    msg.msg_accrights = (caddr_t) &newfd;
-    msg.msg_accrightslen = sizeof(int);
-#endif
-
-    msg.msg_name = NULL;
-    msg.msg_namelen = 0;
-
-    iov[0].iov_base = ptr;
-    iov[0].iov_len = nbytes;
-    msg.msg_iov = iov;
-    msg.msg_iovlen = 1;
-
-    if ( (n = recvmsg(fd, &msg, 0)) <= 0)
-        return(n);
-
-#ifdef  HAVE_MSGHDR_MSG_CONTROL
-    if ( (cmptr = CMSG_FIRSTHDR(&msg)) != NULL &&
-        cmptr->cmsg_len == CMSG_LEN(sizeof(int))) {
-        if (cmptr->cmsg_level != SOL_SOCKET) {
-            LSCRIU_Restored_Error(1, "control level != SOL_SOCKET");
-            return(-1);
-        }
-        if (cmptr->cmsg_type != SCM_RIGHTS) {
-            LSCRIU_Restored_Error(1, "control type != SCM_RIGHTS");
-            return(-1);
-        }
-        *recvfd = *((int *) CMSG_DATA(cmptr));
-    } else
-        *recvfd = -1;       /* descriptor was not passed */
-#else
-/* *INDENT-OFF* */
-    if (msg.msg_accrightslen == sizeof(int))
-        *recvfd = newfd;
-    else
-        *recvfd = -1;       /* descriptor was not passed */
-/* *INDENT-ON* */
-#endif
-
-    return(n);
-}
-
-
-static char *CloudLinux_Socket_Name(pid_t iPidDumped,
-                                    char  chFullName[],
-                                    int   iMaxSize)
-{
-    snprintf(chFullName,iMaxSize,"/tmp/%lu.sock",iPidDumped);
-    return chFullName;
-}
-
-
-static int LSCRIU_Receive_Handles(char  *pchSocketPath,
-                                  pid_t *piPidSender,
-                                  int   iDumped)
-{
-    time_t iTime;
-    int  iError = 0;
-    time(&iTime);
-    LSCRIU_Restored_Error(0, "Receive handles on %s and then Reset requests",
-                          pchSocketPath);
-    {
-        int fdSocket = -1;
-        int fdConnected = -1;
-        int fdZero = -1;
-        int fdTwo = -1;
-        int fdSave = -1;
-        struct sockaddr_un sSockaddrUn, sSockaddrUnRemote;
-        int iRc, iRemoteLength;
-        char chSocketPath[SUN_PATH_MAX];
-
-        int path_len = strlen(pchSocketPath);
-        if (path_len > (int)sizeof(chSocketPath) - 1)
-            return -1;
-        memmove(chSocketPath, pchSocketPath, path_len + 1);
-        pchSocketPath = chSocketPath;
-
-        fdSave = g_req.m_fdListen;
-        LSCRIU_Restored_Error(0, "Opening domain socket defined at "
-                              "LSCAPI_CRIU_SOCKET_NAME: %s, comm #%d, %s",
-                              pchSocketPath, fdSave, iDumped ? "DUMP" : "RESTORE");
-        // Before listening, let's delete it, just in case
-        fdSocket = socket(AF_UNIX, SOCK_STREAM, 0);
-        if (fdSocket == -1) {
-            LSCRIU_Restored_Error(1, "Error performing simple socket call: %s",
-                                  strerror(errno));
-            iError = 1;
-        }
-        else {
-            memset(&sSockaddrUn, 0, sizeof(sSockaddrUn));
-            sSockaddrUn.sun_family = AF_UNIX;
-            memmove(sSockaddrUn.sun_path, pchSocketPath, path_len);
-            iRc = bind(fdSocket, (struct sockaddr *) &sSockaddrUn,
-                       sizeof(sSockaddrUn));
-            if (iRc == -1) {
-                LSCRIU_Restored_Error( 1, "Error binding socket %s: %s",
-                                       pchSocketPath, strerror(errno));
-                iError = 1;
-            }
-        }
-        if (!iError) {
-            iRc = listen(fdSocket, 5);
-            if (iRc == -1) {
-                LSCRIU_Restored_Error( 1, "Error listening on socket %s: %s",
-                                       pchSocketPath, strerror(errno));
-                iError = 1;
-            }
-        }
-        if (!iError) {
-            fdConnected = accept(fdSocket, (struct sockaddr *)&sSockaddrUnRemote,
-                                 (unsigned int *)&iRemoteLength);
-            if (fdConnected == -1) {
-                LSCRIU_Restored_Error( 1, "Error accepting on socket %s: %s",
-                                       pchSocketPath, strerror(errno));
-                iError = 1;
-            }
-        }
-        if (!iError) {
-            LSCRIU_Restored_Error( 0, "Connected - now receive the file handles");
-            // Zero is only used on a restore - it's the fd_listen handle on a dump.
-            iRc = read_fd(fdConnected, piPidSender, sizeof(pid_t), &fdZero);
-            if (iRc == -1) {
-                LSCRIU_Restored_Error( 1, "Error reading handle %d through "
-                                       "sockets: %s",
-                                       (iDumped ? fdSave : 0), strerror(errno));
-                iError = 1;
-            }
-        }
-        if (!iError) {
-            LSCRIU_Restored_Error(0, "Now receive handle 2");
-            iRc = read_fd(fdConnected, piPidSender, sizeof(pid_t), &fdTwo);
-            if (iRc == -1) {
-                LSCRIU_Restored_Error( 1, "Error reading handle 2 through "
-                                       "sockets: %s", strerror(errno));
-                iError = 1;
-            }
-        }
-        if (!iError) {
-            LSCRIU_Restored_Error( 0, "Received handles, Dup and use them.  "
-                                   "Received caller pid: %d, handles 1, 2 and "
-                                   "fdSave=%d, fdZero=%d, fdTwo=%d",
-                                   *piPidSender, fdSave, fdZero, fdTwo);
-            // So we don't step on ourselves.
-            if (fdSave == fdTwo) {
-                dup2(fdTwo,2);
-                dup2(fdZero,fdSave);
-            }
-            else {
-                dup2(fdZero,fdSave);
-                dup2(fdTwo,2);
-            }
-            dup2(2,1);
-            // Theoretically I can now go back to normal tracing...but keep
-            // logging the other way, just in case...
-            LSCRIU_Restored_Error( 0, "One final trace before writing to "
-                                   "stderr\n");
-            lscriu_dbg("LSCRIU (%d): Restored handles - almost ready to actually resume!\n", getpid());
-            LSCRIU_Restored_Error( 0, "We just wrote to stderr");
-        }
-        if ((fdTwo > 3) && (fdTwo != fdSave)) { // So we don't close something we need!
-            lscriu_dbg("LSCRIU (%d): Restored handles - about to close fdTwo: %d\n",
-                       getpid(), fdTwo);
-            close(fdTwo);
-        }
-        if ((fdZero > 3) && (fdZero != fdSave)) {
-            // We verify that we're not closing a socket we just dup-ed to!
-            lscriu_dbg("LSCRIU (%d): Restored handles - about to close fdZero: %d\n",
-                       getpid(), fdZero);
-            close(fdZero);
-        }
-        if ((fdConnected > 3) && (fdConnected != fdSave)) {
-            lscriu_dbg("LSCRIU (%d): Restored handles - about to close fdConnected: %d\n",
-                       getpid(), fdConnected);
-            close(fdConnected);
-        }
-        if ((fdSocket > 3) && (fdSocket != fdSave)) {
-            lscriu_dbg("LSCRIU (%d): Restored handles - about to close fdSocket: %d\n",
-                       getpid(), fdSocket);
-            close(fdSocket);
-        }
-        /* Leave the socket path file around so we can restore it again!
-        lscriu_dbg("LSCRIU (%d): Closed the sockets, now delete the socket file\n", getpid());
-        if (pchSocketPath) {
-            if (unlink(pchSocketPath) == -1) {
-                lscriu_err("LSCRIU (%d): Error deleting socket path: %s: %s\n",
-                           getpid(), pchSocketPath, strerror(errno));
-            }
-            else {
-                lscriu_dbg("LSCRIU (%d): Deleted %s\n",  getpid(), pchSocketPath);
-            }
-        }
-        else {
-            char buf[0x1000];
-            snprintf(buf, sizeof(buf) - 1,
-                     "LSCRIU (%d): Lost the LSCAPI_CRIU_SOCKET_NAME environment"
-                     " variable", getpid());
-            fprintf(stderr, "%s\n", buf );
-            LSCRIU_Restored_Error(1, buf );
-        }
-        */
-    }
-    return(iError ? -1 : 0);
-}
-
-
-/* This is pretty standard code taken from:
- * http://www.cs.cmu.edu/afs/cs/academic/class/15213-f00/unpv12e/lib/write_fd.c
- * But also in UNIX Network Programming */
-static ssize_t write_fd(int fd, void *ptr, size_t nbytes, int sendfd)
-{
-    struct msghdr   msg;
-    struct iovec    iov[1];
-
-#ifdef  HAVE_MSGHDR_MSG_CONTROL
-    union {
-      struct cmsghdr    cm;
-      char              control[CMSG_SPACE(sizeof(int))];
-    } control_un;
-    struct cmsghdr  *cmptr;
-
-    msg.msg_control = control_un.control;
-    msg.msg_controllen = sizeof(control_un.control);
-
-    cmptr = CMSG_FIRSTHDR(&msg);
-    cmptr->cmsg_len = CMSG_LEN(sizeof(int));
-    cmptr->cmsg_level = SOL_SOCKET;
-    cmptr->cmsg_type = SCM_RIGHTS;
-    *((int *) CMSG_DATA(cmptr)) = sendfd;
-#else
-    msg.msg_accrights = (caddr_t) &sendfd;
-    msg.msg_accrightslen = sizeof(int);
-#endif
-
-    msg.msg_name = NULL;
-    msg.msg_namelen = 0;
-
-    iov[0].iov_base = ptr;
-    iov[0].iov_len = nbytes;
-    msg.msg_iov = iov;
-    msg.msg_iovlen = 1;
-
-    return(sendmsg(fd, &msg, 0));
-}
-
-
-/*
-int LSCRIU_Send_File_Handles(char *pchSocketName)
-{
-    // Called by the child after the fork, sends the two closed handles
-    struct sockaddr_un  sSockaddrUn;
-    int    iFdSocket = -1;
-    int    iLength;
-    int    iRc;
-    time_t iTimeEntry = 0;
-    time_t iTimeNow;
-    int    iError = 0;
-    int    iConnected = 0;
-
-    sSockaddrUn.sun_family = AF_UNIX;
-    LSCRIU_Restored_Error(0, "Send file handles using socket file: %s",
-                          pchSocketName);
-    strncpy(sSockaddrUn.sun_path, pchSocketName, sizeof(sSockaddrUn.sun_path));
-    iFdSocket = socket(AF_UNIX, SOCK_STREAM, 0);
-    if (iFdSocket == -1) {
-        LSCRIU_Restored_Error( 1, "Send file handles to restored images, error "
-                               "creating initial socket: %s",strerror(errno));
-        return(0);
-    }
-    iLength = strlen(sSockaddrUn.sun_path) + sizeof(sSockaddrUn.sun_family);
-    do {
-        iRc = connect(iFdSocket, (struct sockaddr *)&sSockaddrUn, iLength);
-        if (iRc == -1) {
-            time(&iTimeNow);
-            if (!iTimeEntry) {
-                iTimeEntry = iTimeNow;
-            }
-            else if (iTimeNow - iTimeEntry > 5) {
-                LSCRIU_Restored_Error( 1, "Timed out trying to connect to "
-                                       "restore handles");
-                iError = 1;
-            }
-            else {
-                usleep(10); // Keep waiting
-            }
-        }
-        else {
-            LSCRIU_Restored_Error(0, "Connected to restored child to send "
-                                  "handles.");
-            iConnected = 1;
-        }
-    } while ((!iConnected) && (!iError));
-    if (iConnected) {
-        pid_t iPid = LSAPI_Get_ppid();
-        if (!iPid) {
-            iPid = getpid();
-        }
-        if (write_fd(iFdSocket, &iPid, sizeof(iPid), g_req.m_fdListen) == -1) {
-            LSCRIU_Restored_Error( 1, "Error writing listen socket #%d to "
-                                   "parent: %s", g_req.m_fdListen,
-                                   strerror(errno));
-            iError = 1;
-        }
-        else if (write_fd(iFdSocket, &iPid, sizeof(iPid), 2) == -1) {
-            LSCRIU_Restored_Error( 1, "Error writing socket #2 to parent: %s",
-                                   strerror(errno));
-            iError = 1;
-        }
-        else {
-            LSCRIU_Restored_Error(0, "Sockets sent to child - it can now perform"
-                                  " the function");
-        }
-    }
-    if (iFdSocket != -1) {
-        close(iFdSocket);
-    }
-    return(!iError);
-}
-*/
-
-=======
->>>>>>> 043ac320
 static int LSCRIU_Native_Dump(pid_t iPid,
                               char  *pchImagePath,
                               int   iFdNative) {
@@ -940,14 +425,8 @@
     char *pchLastSlash;
     criu_native_dump_response_t criu_native_dump_response;
 
-<<<<<<< HEAD
-    criu_native_dump.m_iPidToDump = iPid;
-    strncpy(criu_native_dump.m_chServiceAddress, pchSocketPath,
-            sizeof(criu_native_dump.m_chServiceAddress));
-=======
     memset(&criu_native_dump, 0, sizeof(criu_native_dump));
     criu_native_dump.m_iPidToDump = iPid;
->>>>>>> 043ac320
     strncpy(criu_native_dump.m_chImageDirectory, pchImagePath,
             sizeof(criu_native_dump.m_chImageDirectory));
     pchLastSlash = strrchr(criu_native_dump.m_chSocketDir,'/');
@@ -959,13 +438,8 @@
     if (write(iFdNative,
               &criu_native_dump,
               sizeof(criu_native_dump)) == -1) {
-<<<<<<< HEAD
-        lscriu_err("LSCRIU (%d): Error sending dump request to the listener: %s\n",
-                   getpid(), strerror(errno));
-=======
         lscriu_err("LSCRIU (%d): Error sending dump request to the listener: %s\n", 
                    s_pid, strerror(errno));
->>>>>>> 043ac320
         return(-1);
     }
     return 0;
@@ -979,48 +453,26 @@
         //                      iFdNative, strerror(errno));
         //return(-1);
     }
-<<<<<<< HEAD
-    return(0);
-=======
     return(-1);
     */
->>>>>>> 043ac320
 }
 
 
 static void LSCRIU_CloudLinux_Checkpoint(void)
 {
     int iRet;
-
+    
     if ((!s_native) && (!s_lscapi_dump_me)) {
         lscriu_dbg("LSCRIU (%d): Not native and unable to dump - abandon one-time "
                    "dump\n", s_pid);
         return;
     }
-<<<<<<< HEAD
-    // NOTE - NOTE - NOTE
-    // In the CloudLinux implementation they do not do a prepare_me.  Why, I
-    // don't know, so I won't either!
-    //iRet = s_lscapi_prepare_me();
-    //if (iRet) {
-        //LSCRIU_Restored_Error(1, "lscapi_prepare_me failed: %s",
-        //                      strerror(errno));
-        //lscriu_err("LSCRIU (%d): failed to lscapi_prepare_me: %s\n",
-        //           getpid(), strerror(errno));
-        //But keep going anyway!  Not fatal yet
-    //}
-    iRet = s_lscapi_dump_me();
-    if (iRet < 0) {
-        lscriu_err("LSCRIU: CloudLinux dump of PID: %d, error: %s\n",
-                   getpid(), strerror(errno));
-=======
 
     iRet = s_lscapi_dump_me();
     if (iRet < 0) {
         char *pchError;
         lscriu_err("LSCRIU: CloudLinux dump of PID: %d, error: %s\n", 
                    s_pid, strerror(errno));
->>>>>>> 043ac320
     }
     if (iRet == 0) {
         // Dumped.  To continue the child must send us the handles back
@@ -1030,11 +482,11 @@
         s_restored = 1;
         LSAPI_reset_server_state();
         /*
-         Here we have restored the php process, so we should to tell (via
+         Here we have restored the php process, so we should to tell (via 
          semaphore) mod_lsapi that we are started and ready to receive data.
         */
         LSCRIU_Wink_Server_is_Ready();
-        lscriu_err("LSCRIU: Successful CloudLinux restore of PID: %d, parent: %d.\n",
+        lscriu_err("LSCRIU: Successful CloudLinux restore of PID: %d, parent: %d.\n", 
                    getpid(), getppid());
     }
     LSCRIU_Set_Initial_Start_Reqs(0);
@@ -1071,13 +523,6 @@
     int iRet;
     pid_t iPid;
     pid_t iPidDump = getpid();
-<<<<<<< HEAD
-    int   iFdNative;
-    char *pchImagePath;
-    char *pchSocketPath;
-    char *pchSocketName;
-=======
->>>>>>> 043ac320
 
     if (s_tried_checkpoint) {
         lscriu_dbg("LSCRIU (%d): Already tried checkpoint - one time per customer\n",
@@ -1091,50 +536,6 @@
         return;
     }
 
-<<<<<<< HEAD
-    if (!pchSocketName) {
-        lscriu_err("LSCRIU (%d): LSCAPI_CRIU_SOCKET_NAME internal environment "
-                   "variable not set - contact Litespeed tech support\n", getpid());
-        return;
-    }
-    unlink(pchSocketName);
-    pchFd = getenv("LSCAPI_CRIU_SYNC_FD");
-    pchImagePath = getenv("LSCAPI_CRIU_IMAGE_PATH");
-    pchSocketPath = getenv("LSAPI_CRIU_SOCKET_PATH");
-    if (!pchSocketPath) {
-        pchSocketPath = getenv("LSCAPI_CRIU_SOCKET_PATH");
-    }
-    if (!pchFd) {
-        lscriu_err("LSCRIU (%d): LSCAPI_CRIU_SYNC_FD internal environment "
-                   "variable not set - contact Litespeed tech support\n", getpid());
-        return;
-    }
-    if (!pchImagePath) {
-        lscriu_err("LSCRIU (%d): LSCAPI_CRIU_IMAGE_PATH internal environment "
-                   "variable not set - contact Litespeed tech support\n", getpid());
-        return;
-    }
-    if (!pchSocketPath) {
-        lscriu_err("LSCRIU (%d): LSAPI_CRIU_SOCKET_PATH internal environment "
-                   "variable not set - contact Litespeed tech support\n", getpid());
-        return;
-    }
-    lscriu_dbg("LSCRIU (%d): Checkpoint dump.  ImagePath: %s, SocketName %s, "
-               "SocketPath: %s\n", getpid(), pchImagePath, pchSocketName, pchSocketPath);
-
-    iFdNative = atoi(pchFd);
-    lscriu_dbg("LSCRIU (%d): Native checkpoint.  Use filepointer %d (%s) to send "
-               "pid %d\n", getpid(), iFdNative, pchFd, iPidDump);
-
-    // Handle 0 is the connected comm handle, handle 1 and 2 are the output data
-    // streams.  We can't do a dump with 1 or 2 open.  And there's no reason to
-    // dump 0 since it will change.  So on George's advice, we'll fork here, let
-    // the child close the handles and do the dump.
-    // On restore, the recovered child will create a domain socket, and the
-    // parent will send it the handles it can use to continue.
-
-=======
->>>>>>> 043ac320
     lscriu_dbg("LSCRIU (%d): fork!\n", getpid());
     iPid = fork();
     if (iPid < 0) {
@@ -1142,86 +543,6 @@
                    getpid(), strerror(errno));
         return;
     }
-<<<<<<< HEAD
-    if (iPid > 0) {
-        // We're the parent.  Close the handles, do the dump and receive them
-        // back from the child or the parent
-        //close(0);
-        // Let the child do the dump
-        usleep(1); // Get the child to run and close everything so we can dump
-        pid_t   iPidParent = getppid();
-        iRet = LSCRIU_Native_Dump(iPid,
-                                  pchSocketName,
-                                  pchSocketPath,
-                                  pchImagePath,
-                                  iFdNative);
-        if (iRet == 0) {
-            if (iPidParent != getppid())
-                lscriu_dbg("LSCRIU (%d): PID %d dumped to disk; PID %d killed in "
-                           "prior message - is this the restore?\n", getpid(),
-                           iPidDump, iPid);
-            else
-                lscriu_err("LSCRIU (%d): PID %d dumped to disk and killed in "
-                           "prior message\n", getpid(), iPid);
-        }
-        else
-            lscriu_err("LSCRIU (%d): Native dump of PID: %d FAILED\n", getpid(),
-                       iPid);
-        LSCRIU_Restored_Error(1, "Restored child process - this is unexpected!");
-    }
-    else {
-        pid_t   iPidSender;
-        pid_t   iPidParent = getppid();
-
-        setsid();
-        close(1);
-        close(2);
-        close(g_req.m_fdListen); // If we don't do this we're dead...
-        close(iFdNative);
-        // Now get restored.  We know if we're restored if the ppid changes!
-        // If we're dumped, we're killed (no use worrying about that!).
-        {
-            time_t  iTimeStart = 0;
-            time_t  iTimeNow;
-            int     iRestored = 0;
-            do {
-                usleep(10);
-                time(&iTimeNow);
-                if (!iTimeStart) {
-                    iTimeStart = iTimeNow;
-                }
-                else if ((iPidParent != getppid()) ||
-                         (iTimeNow - iTimeStart > 10)) {
-                    iRestored = 1;
-                }
-                else if (iTimeNow - iTimeStart > 5) {
-                    LSCRIU_Restored_Error(1, "Timed out waiting to be dumped");
-                    exit(1);
-                }
-            } while (!iRestored);
-        }
-        LSCRIU_Restored_Error(0, "Restored!");
-        iRet = LSCRIU_Receive_Handles(pchSocketName, &iPidSender, 0);
-        if (iRet == 0) {
-            //lscriu_dbg("LSCRIU (%d): Fully restored, parent: %d.\n", getpid(), iPidSender);
-            LSAPI_Set_Restored_Parent_Pid(iPidSender);
-            lscriu_err("LSCRIU: Fully restored, pid: %d, parent: %d.\n",
-                       getpid(), iPidSender);
-            LSAPI_reset_server_state();
-            s_restored = 1;
-            /*
-            Here we have restored the php process, so we should to
-            tell(via semaphore) mod_lsapi that we are started and ready
-            to receive data
-            */
-            // Not used for native!
-            //LSCRIU_Wink_Server_is_Ready();
-        }
-        else {
-            LSCRIU_Restored_Error(1, "Restore error - terminating");
-            exit(-1);
-        }
-=======
     if (iPid == 0) {
         int     iResult;
         pid_t   iPidSender;
@@ -1242,7 +563,6 @@
     else {
         if (forked_pid)
             *forked_pid = iPid;
->>>>>>> 043ac320
     }
     LSCRIU_Set_Initial_Start_Reqs(0);
 }
@@ -1282,64 +602,12 @@
     const char *p;
     int n;
 
-<<<<<<< HEAD
-    // LSAPI_CRIU is not passed down in Apache.  So we won't require it
-    //p = getenv("LSAPI_CRIU");
-    //if ((p) &&
-    //    (*p) &&
-    //    ((*p == '1') ||
-    //     (*p == 'T') ||
-    //     (*p == 't') ||
-    //     (*p == 'Y') ||
-    //     (*p == 'y') ||
-    //     (((*p == 'O') ||
-    //       (*p == 'o')) &&
-    //      (((*(p + 1)) == 'N') ||
-    //       ((*(p + 1)) == 'n'))))) {
-    //    lscriu_dbg("LSCRIU (%d): Enabled by environment.\n", getpid());
-    //    // We're enabled!
-    //}
-    //else {
-    //    lscriu_dbg("LSCRIU (%d): Disabled by environment.\n", getpid());
-    //    return 0;
-    //}
-=======
->>>>>>> 043ac320
     p = getenv("LSAPI_INITIAL_START");
-    if (!p)
+    if (!p) 
         p = getenv("LSAPI_BACKEND_INITIAL_START");
     if (p) {
         n = atoi(p);
 
-<<<<<<< HEAD
-        if (n > 0)
-        {
-            lscriu_dbg("LSCRIU (%d): Set start requests based on environment (%d)\n",
-                       getpid(), n);
-            LSCRIU_Set_Initial_Start_Reqs(n);
-        }
-        else
-        {
-            lscriu_dbg("LSCRIU (%d): LSAPI_INITIAL_START set to 0 disabled\n",
-                       getpid());
-            return 0;
-        }
-    }
-    else
-    {
-        lscriu_dbg("LSCRIU (%d): LSAPI_INITIAL_START NOT set - disabled\n",
-                   getpid());
-        return 0;
-    }
-    if (LSAPI_Is_Listen())
-    {
-        lscriu_dbg("LSCRIU (%d): Listening...\n", getpid());
-        GlobalCounterType_t gc_type = CRIU_GCOUNTER_SHM;
-        char *env;
-        if ((env = getenv("LSAPI_CRIU_USE_SHM")))
-        {
-            // CloudLinux doc: Off (shared memory) or Signals.
-=======
         if (n > 0) {
             lscriu_dbg("LSCRIU (%d): Set start requests based on environment (%d)\n", 
                        getpid(), n);
@@ -1360,11 +628,10 @@
         char *env;
         if ((env = getenv("LSAPI_CRIU_USE_SHM"))) {
             // CloudLinux doc: Off (shared memory) or Signals.  
->>>>>>> 043ac320
             // Litespeed doc: On (shared memory) or Signals
-            // So just check the first character for an 'S' and if not, then
+            // So just check the first character for an 'S' and if not, then 
             // use shared memory.  Pipe support is lost (sigh).
-            if ((*env == 'S') || (*env == 's'))
+            if ((*env == 'S') || (*env == 's')) 
                 gc_type = CRIU_GCOUNTER_SIG; // Just assume the rest is signals
             // else use the default of shared memory
         }
@@ -1377,16 +644,11 @@
                 (((*env == 'O') || (*env == 'o')) &&
                  ((*(env + 1) == 'N') || (*(env + 1) == 'n'))))
                 gc_type = CRIU_GCOUNTER_SIG;
-            else if (*env == 2)
+            else if (*env == 2) 
                 gc_type = CRIU_GCOUNTER_PIPE; // The only case for pipe
             //else use the default of shared memory
         }
-<<<<<<< HEAD
-        if (gc_type != CRIU_GCOUNTER_SHM)
-        {
-=======
         if (gc_type != CRIU_GCOUNTER_SHM) {
->>>>>>> 043ac320
             lscriu_dbg("LSCRIU (%d): Use %s\n", getpid(),
                        gc_type == CRIU_GCOUNTER_SIG ? "signals" : "pipe");
             lsapi_criu_signal(SIGUSR2, lsapi_siguser2);
@@ -1395,7 +657,7 @@
             lscriu_dbg("LSCRIU (%d): Use shared memory\n", getpid());
         LSCRIU_Set_Global_Counter_Type(gc_type);
     }
-    else
+    else 
         lscriu_dbg("LSCRIU (%d): NOT Listening\n", getpid());
 
     char *criu_mode = NULL;
@@ -1429,7 +691,7 @@
         ++s_requests_count;
     }
 
-    lscriu_dbg("LSCRIU (%d): s_requests_count %d counter %d\n", getpid(),
+    lscriu_dbg("LSCRIU (%d): s_requests_count %d counter %d\n", getpid(), 
                s_requests_count, s_initial_start_reqs);
 
     if (s_initial_start_reqs > 0 && s_requests_count <= s_initial_start_reqs) {
@@ -1476,4 +738,4 @@
         LSCRIU_Init_Global_Counter(0);
     }
     return s_initial_start_reqs > 0;
-}+}
