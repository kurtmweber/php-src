--- conflicted
+++ resolved
@@ -48,17 +48,6 @@
 OF THIS SOFTWARE, EVEN IF ADVISED OF THE POSSIBILITY OF SUCH DAMAGE. 
 */
 
-<<<<<<< HEAD
-/***************************************************************************
-                          lsapilib.c  -  description
-                             -------------------
-    begin                : Mon Feb 21 2005
-    copyright            : (C) 2005 by George Wang
-    email                : gwang@litespeedtech.com
- ***************************************************************************/
-
-=======
->>>>>>> cc67cf63
 
 #include <ctype.h>
 #include <dlfcn.h>
@@ -796,8 +785,6 @@
 
     }
     return 0;
-<<<<<<< HEAD
-=======
 }
 #endif
 
@@ -880,7 +867,6 @@
         lsapi_enable_core_dump();
 #endif
     return 0;
->>>>>>> cc67cf63
 }
 #endif
 
@@ -1419,10 +1405,7 @@
 
 int LSAPI_InitRequest( LSAPI_Request * pReq, int fd )
 {
-<<<<<<< HEAD
-=======
     int newfd;
->>>>>>> cc67cf63
     if ( !pReq )
         return -1;
     memset( pReq, 0, sizeof( LSAPI_Request ) );
@@ -1436,9 +1419,6 @@
     pReq->m_respPktHeaderEnd = &pReq->m_respPktHeader[5];
     if ( allocateRespHeaderBuf( pReq, LSAPI_INIT_RESP_HEADER_LEN ) == -1 )
         return -1;
-<<<<<<< HEAD
- 
-=======
 
     if ( fd == STDIN_FILENO )
     {
@@ -1447,7 +1427,6 @@
         dup2( newfd, STDIN_FILENO ); 
     } 
 
->>>>>>> cc67cf63
     if ( isPipe( fd ) )
     {
         pReq->m_fdListen = -1;
@@ -2332,7 +2311,6 @@
 {
     int nameLen, valLen, len;
     if ( !pReq || !pHeaderName || !pHeaderValue ) 
-<<<<<<< HEAD
         return -1;
     if ( pReq->m_reqState & LSAPI_ST_RESP_BODY )
         return -1;
@@ -2342,17 +2320,6 @@
     valLen = strlen( pHeaderValue );
     if ( nameLen == 0 )
         return -1;
-=======
-        return -1;
-    if ( pReq->m_reqState & LSAPI_ST_RESP_BODY )
-        return -1;
-    if ( pReq->m_respHeader.m_respInfo.m_cntHeaders >= LSAPI_MAX_RESP_HEADERS )
-        return -1;
-    nameLen = strlen( pHeaderName );
-    valLen = strlen( pHeaderValue );
-    if ( nameLen == 0 )
-        return -1;
->>>>>>> cc67cf63
     while( nameLen > 0 )
     {
         char ch = *(pHeaderName + nameLen - 1 );
@@ -2399,15 +2366,9 @@
 int LSAPI_AppendRespHeader_r( LSAPI_Request * pReq, const char * pBuf, int len )
 {
     if ( !pReq || !pBuf || len <= 0 || len > LSAPI_RESP_HTTP_HEADER_MAX )
-<<<<<<< HEAD
         return -1;
     if ( pReq->m_reqState & LSAPI_ST_RESP_BODY )
         return -1;
-=======
-        return -1;
-    if ( pReq->m_reqState & LSAPI_ST_RESP_BODY )
-        return -1;
->>>>>>> cc67cf63
     if ( pReq->m_respHeader.m_respInfo.m_cntHeaders >= LSAPI_MAX_RESP_HEADERS )
         return -1;
     while( len > 0 )
@@ -2717,12 +2678,6 @@
 static lsapi_child_status * find_child_status( int pid )
 {
     lsapi_child_status * pStatus = g_prefork_server->m_pChildrenStatus;
-<<<<<<< HEAD
-    lsapi_child_status * pEnd = g_prefork_server->m_pChildrenStatus + g_prefork_server->m_iMaxChildren * 2;
-    while( pStatus < pEnd )
-    {
-        if ( pStatus->m_pid == pid )
-=======
     lsapi_child_status * pEnd = g_prefork_server->m_pChildrenStatusEnd;
     while( pStatus < pEnd )
     {
@@ -2730,7 +2685,6 @@
         {
             if ( pStatus + 1 > g_prefork_server->m_pChildrenStatusCur )
                 g_prefork_server->m_pChildrenStatusCur = pStatus + 1;
->>>>>>> cc67cf63
             return pStatus;
         ++pStatus;
     }
@@ -2766,10 +2720,7 @@
         {
             child_status->m_pid = 0;
             --g_prefork_server->m_iCurChildren;
-<<<<<<< HEAD
-=======
-
->>>>>>> cc67cf63
+
         }
     }
     while(( g_prefork_server->m_pChildrenStatusCur > g_prefork_server->m_pChildrenStatus )
@@ -2793,13 +2744,9 @@
         return -1;
     }
     memset( pBuf, 0, size );
-<<<<<<< HEAD
-    g_prefork_server->m_pChildrenStatus = (lsapi_child_status *)pBuf;        
-=======
     g_prefork_server->m_pChildrenStatus = (lsapi_child_status *)pBuf;
     g_prefork_server->m_pChildrenStatusCur = (lsapi_child_status *)pBuf;
     g_prefork_server->m_pChildrenStatusEnd = (lsapi_child_status *)pBuf + size / sizeof( lsapi_child_status );
->>>>>>> cc67cf63
     return 0;
 }
 
@@ -2829,11 +2776,7 @@
     int dying = 0;
     int count = 0;
     lsapi_child_status * pStatus = g_prefork_server->m_pChildrenStatus;
-<<<<<<< HEAD
-    lsapi_child_status * pEnd = g_prefork_server->m_pChildrenStatus + g_prefork_server->m_iMaxChildren * 2;
-=======
     lsapi_child_status * pEnd = g_prefork_server->m_pChildrenStatusCur;
->>>>>>> cc67cf63
     while( pStatus < pEnd )
     {
         tobekilled = 0;
@@ -2846,23 +2789,15 @@
                 if (( g_prefork_server->m_iCurChildren - dying > g_prefork_server->m_iMaxChildren)||
                     ( idle > g_prefork_server->m_iMaxIdleChildren ))
                 {
-<<<<<<< HEAD
-                    tobekilled = SIGUSR1;
-=======
                     ++pStatus->m_iKillSent;
                     //tobekilled = SIGUSR1;
->>>>>>> cc67cf63
                 }
                 else
                 {
                     if (( s_max_idle_secs> 0)&&(tmCur - pStatus->m_tmWaitBegin > s_max_idle_secs + 5 ))
                     {
-<<<<<<< HEAD
-                        tobekilled = SIGUSR1;
-=======
                         ++pStatus->m_iKillSent;
                         //tobekilled = SIGUSR1;
->>>>>>> cc67cf63
                     }
                 }
                 if ( !tobekilled )
@@ -2996,11 +2931,8 @@
 
         if ( pServer->m_iCurChildren >= (pServer->m_iMaxChildren + pServer->m_iExtraChildren ) )
         {
-<<<<<<< HEAD
-=======
             fprintf( stderr, "Reached max children process limit: %d, extra: %d, current: %d, please increase LSAPI_CHILDREN.\n",
                                 pServer->m_iMaxChildren, pServer->m_iExtraChildren, pServer->m_iCurChildren );
->>>>>>> cc67cf63
             usleep( 100000 );
             continue;
         }
@@ -3161,11 +3093,7 @@
         {
             if ( !g_running )
                 return -1;
-<<<<<<< HEAD
-            if (( s_pChildStatus )&&( s_pChildStatus->m_iKillSent ))
-=======
             if ((s_req_processed)&&( s_pChildStatus )&&( s_pChildStatus->m_iKillSent ))
->>>>>>> cc67cf63
                 return -1; 
             FD_ZERO( &readfds );
             FD_SET( fd, &readfds );
@@ -3193,11 +3121,7 @@
             }
             else if ( ret >= 1 )
             {
-<<<<<<< HEAD
-                if (( s_pChildStatus )&&( s_pChildStatus->m_iKillSent ))
-=======
                 if (s_req_processed && ( s_pChildStatus )&&( s_pChildStatus->m_iKillSent ))
->>>>>>> cc67cf63
                     return -1; 
                 if ( fd == pReq->m_fdListen )
                 {
@@ -3359,11 +3283,8 @@
         {
             if ( g_prefork_server->m_iMaxChildren < 100 )
                 g_prefork_server->m_iMaxChildren = 100;
-<<<<<<< HEAD
-=======
             if ( g_prefork_server->m_iExtraChildren < 1000 )
                 g_prefork_server->m_iExtraChildren = 1000;
->>>>>>> cc67cf63
         }
     }
     if ( !s_defaultUid || !s_defaultGid )
