/*
   +----------------------------------------------------------------------+
   | PHP Version 5                                                        |
   +----------------------------------------------------------------------+
   | Copyright (c) 1997-2014 The PHP Group                                |
   +----------------------------------------------------------------------+
   | This source file is subject to version 3.01 of the PHP license,      |
   | that is bundled with this package in the file LICENSE, and is        |
   | available through the world-wide-web at the following url:           |
   | http://www.php.net/license/3_01.txt                                  |
   | If you did not receive a copy of the PHP license and are unable to   |
   | obtain it through the world-wide-web, please send a note to          |
   | license@php.net so we can mail you a copy immediately.               |
   +----------------------------------------------------------------------+
   | Authors: Felipe Pena <felipe@php.net>                                |
   | Authors: Joe Watkins <joe.watkins@live.co.uk>                        |
   | Authors: Bob Weinand <bwoebi@php.net>                                |
   +----------------------------------------------------------------------+
*/

#if !defined(ZEND_SIGNALS) || defined(_WIN32)
# include <signal.h>
#endif
#include "phpdbg.h"
#include "phpdbg_prompt.h"
#include "phpdbg_bp.h"
#include "phpdbg_break.h"
#include "phpdbg_list.h"
#include "phpdbg_utils.h"
#include "phpdbg_set.h"
#include "zend_alloc.h"

/* {{{ remote console headers */
#ifndef _WIN32
#	include <sys/socket.h>
#	include <sys/select.h>
#	include <sys/time.h>
#	include <sys/types.h>
#	include <sys/poll.h>
#	include <netinet/in.h>
#	include <unistd.h>
#	include <arpa/inet.h>
#endif /* }}} */

ZEND_DECLARE_MODULE_GLOBALS(phpdbg);

PHP_INI_BEGIN()
	STD_PHP_INI_ENTRY("phpdbg.path", "", PHP_INI_SYSTEM | PHP_INI_PERDIR, OnUpdateString, socket_path, zend_phpdbg_globals, phpdbg_globals)
PHP_INI_END()

static zend_bool phpdbg_booted = 0;

#if PHP_VERSION_ID >= 50500
void (*zend_execute_old)(zend_execute_data *execute_data TSRMLS_DC);
#else
void (*zend_execute_old)(zend_op_array *op_array TSRMLS_DC);
#endif

static inline void php_phpdbg_globals_ctor(zend_phpdbg_globals *pg) /* {{{ */
{
	pg->prompt[0] = NULL;
	pg->prompt[1] = NULL;

	pg->colors[0] = NULL;
	pg->colors[1] = NULL;
	pg->colors[2] = NULL;

	pg->exec = NULL;
	pg->exec_len = 0;
	pg->buffer = NULL;
	pg->last_was_newline = 1;
	pg->ops = NULL;
	pg->vmret = 0;
	pg->bp_count = 0;
	pg->flags = PHPDBG_DEFAULT_FLAGS;
	pg->oplog = NULL;
	memset(pg->io, 0, sizeof(pg->io));
	pg->frame.num = 0;
<<<<<<< HEAD

	pg->req_id = 0;
	pg->err_buf.active = 0;
	pg->err_buf.type = 0;
=======
	pg->sapi_name_ptr = NULL;
	pg->socket_fd = -1;
	pg->socket_server_fd = -1;

	pg->input_buflen = 0;
	pg->sigsafe_mem.mem = NULL;
	pg->sigsegv_bailout = NULL;
>>>>>>> 6f584e22
} /* }}} */

static PHP_MINIT_FUNCTION(phpdbg) /* {{{ */
{
	ZEND_INIT_MODULE_GLOBALS(phpdbg, php_phpdbg_globals_ctor, NULL);
	REGISTER_INI_ENTRIES();

#if PHP_VERSION_ID >= 50500
	zend_execute_old = zend_execute_ex;
	zend_execute_ex = phpdbg_execute_ex;
#else
	zend_execute_old = zend_execute;
	zend_execute = phpdbg_execute_ex;
#endif

	REGISTER_STRINGL_CONSTANT("PHPDBG_VERSION", PHPDBG_VERSION, sizeof(PHPDBG_VERSION)-1, CONST_CS|CONST_PERSISTENT);

	REGISTER_LONG_CONSTANT("PHPDBG_FILE",   FILE_PARAM, CONST_CS|CONST_PERSISTENT);
	REGISTER_LONG_CONSTANT("PHPDBG_METHOD", METHOD_PARAM, CONST_CS|CONST_PERSISTENT);
	REGISTER_LONG_CONSTANT("PHPDBG_LINENO", NUMERIC_PARAM, CONST_CS|CONST_PERSISTENT);
	REGISTER_LONG_CONSTANT("PHPDBG_FUNC",   STR_PARAM, CONST_CS|CONST_PERSISTENT);

	REGISTER_LONG_CONSTANT("PHPDBG_COLOR_PROMPT", PHPDBG_COLOR_PROMPT, CONST_CS|CONST_PERSISTENT);
	REGISTER_LONG_CONSTANT("PHPDBG_COLOR_NOTICE", PHPDBG_COLOR_NOTICE, CONST_CS|CONST_PERSISTENT);
	REGISTER_LONG_CONSTANT("PHPDBG_COLOR_ERROR",  PHPDBG_COLOR_ERROR, CONST_CS|CONST_PERSISTENT);

	return SUCCESS;
} /* }}} */

static void php_phpdbg_destroy_bp_file(void *brake) /* {{{ */
{
	zend_hash_destroy((HashTable*)brake);
} /* }}} */

static void php_phpdbg_destroy_bp_symbol(void *brake) /* {{{ */
{
	efree((char*)((phpdbg_breaksymbol_t*)brake)->symbol);
} /* }}} */

static void php_phpdbg_destroy_bp_opcode(void *brake) /* {{{ */
{
	efree((char*)((phpdbg_breakop_t*)brake)->name);
} /* }}} */


static void php_phpdbg_destroy_bp_methods(void *brake) /* {{{ */
{
	zend_hash_destroy((HashTable*)brake);
} /* }}} */

static void php_phpdbg_destroy_bp_condition(void *data) /* {{{ */
{
	phpdbg_breakcond_t *brake = (phpdbg_breakcond_t*) data;

	if (brake) {
		if (brake->ops) {
			TSRMLS_FETCH();

			destroy_op_array(
					brake->ops TSRMLS_CC);
			efree(brake->ops);
		}
		efree((char*)brake->code);
	}
} /* }}} */

static void php_phpdbg_destroy_registered(void *data) /* {{{ */
{
	zend_function *function = (zend_function*) data;
	TSRMLS_FETCH();

	destroy_zend_function(
		function TSRMLS_CC);
} /* }}} */


static PHP_RINIT_FUNCTION(phpdbg) /* {{{ */
{
	zend_hash_init(&PHPDBG_G(bp)[PHPDBG_BREAK_FILE],   8, NULL, php_phpdbg_destroy_bp_file, 0);
	zend_hash_init(&PHPDBG_G(bp)[PHPDBG_BREAK_SYM], 8, NULL, php_phpdbg_destroy_bp_symbol, 0);
	zend_hash_init(&PHPDBG_G(bp)[PHPDBG_BREAK_FUNCTION_OPLINE], 8, NULL, php_phpdbg_destroy_bp_methods, 0);
	zend_hash_init(&PHPDBG_G(bp)[PHPDBG_BREAK_METHOD_OPLINE], 8, NULL, php_phpdbg_destroy_bp_methods, 0);
	zend_hash_init(&PHPDBG_G(bp)[PHPDBG_BREAK_FILE_OPLINE], 8, NULL, php_phpdbg_destroy_bp_methods, 0);
	zend_hash_init(&PHPDBG_G(bp)[PHPDBG_BREAK_OPLINE], 8, NULL, NULL, 0);
	zend_hash_init(&PHPDBG_G(bp)[PHPDBG_BREAK_OPCODE], 8, NULL, php_phpdbg_destroy_bp_opcode, 0);
	zend_hash_init(&PHPDBG_G(bp)[PHPDBG_BREAK_METHOD], 8, NULL, php_phpdbg_destroy_bp_methods, 0);
	zend_hash_init(&PHPDBG_G(bp)[PHPDBG_BREAK_COND], 8, NULL, php_phpdbg_destroy_bp_condition, 0);
	zend_hash_init(&PHPDBG_G(bp)[PHPDBG_BREAK_MAP], 8, NULL, NULL, 0);

	zend_hash_init(&PHPDBG_G(seek), 8, NULL, NULL, 0);
	zend_hash_init(&PHPDBG_G(registered), 8, NULL, php_phpdbg_destroy_registered, 0);

	return SUCCESS;
} /* }}} */

static PHP_RSHUTDOWN_FUNCTION(phpdbg) /* {{{ */
{
	zend_hash_destroy(&PHPDBG_G(bp)[PHPDBG_BREAK_FILE]);
	zend_hash_destroy(&PHPDBG_G(bp)[PHPDBG_BREAK_SYM]);
	zend_hash_destroy(&PHPDBG_G(bp)[PHPDBG_BREAK_FUNCTION_OPLINE]);
	zend_hash_destroy(&PHPDBG_G(bp)[PHPDBG_BREAK_METHOD_OPLINE]);
	zend_hash_destroy(&PHPDBG_G(bp)[PHPDBG_BREAK_FILE_OPLINE]);
	zend_hash_destroy(&PHPDBG_G(bp)[PHPDBG_BREAK_OPLINE]);
	zend_hash_destroy(&PHPDBG_G(bp)[PHPDBG_BREAK_OPCODE]);
	zend_hash_destroy(&PHPDBG_G(bp)[PHPDBG_BREAK_METHOD]);
	zend_hash_destroy(&PHPDBG_G(bp)[PHPDBG_BREAK_COND]);
	zend_hash_destroy(&PHPDBG_G(bp)[PHPDBG_BREAK_MAP]);
	zend_hash_destroy(&PHPDBG_G(seek));
	zend_hash_destroy(&PHPDBG_G(registered));
	zend_hash_destroy(&PHPDBG_G(file_sources));
	zend_hash_destroy(&PHPDBG_G(watchpoints));
	zend_llist_destroy(&PHPDBG_G(watchlist_mem));

	if (PHPDBG_G(buffer)) {
		efree(PHPDBG_G(buffer));
		PHPDBG_G(buffer) = NULL;
	}

	if (PHPDBG_G(exec)) {
		efree(PHPDBG_G(exec));
		PHPDBG_G(exec) = NULL;
	}

	if (PHPDBG_G(prompt)[0]) {
		free(PHPDBG_G(prompt)[0]);
	}
	if (PHPDBG_G(prompt)[1]) {
		free(PHPDBG_G(prompt)[1]);
	}

	PHPDBG_G(prompt)[0] = NULL;
	PHPDBG_G(prompt)[1] = NULL;

	if (PHPDBG_G(oplog)) {
		fclose(
				PHPDBG_G(oplog));
		PHPDBG_G(oplog) = NULL;
	}

	if (PHPDBG_G(ops)) {
		destroy_op_array(PHPDBG_G(ops) TSRMLS_CC);
		efree(PHPDBG_G(ops));
		PHPDBG_G(ops) = NULL;
	}

	return SUCCESS;
} /* }}} */

/* {{{ proto mixed phpdbg_exec(string context)
	Attempt to set the execution context for phpdbg
	If the execution context was set previously it is returned
	If the execution context was not set previously boolean true is returned
	If the request to set the context fails, boolean false is returned, and an E_WARNING raised */
static PHP_FUNCTION(phpdbg_exec)
{
	char *exec = NULL;
	int exec_len = 0;

	if (zend_parse_parameters(ZEND_NUM_ARGS() TSRMLS_CC, "s", &exec, &exec_len) == FAILURE) {
		return;
	}

	{
		struct stat sb;
		zend_bool result = 1;

		if (VCWD_STAT(exec, &sb) != FAILURE) {
			if (sb.st_mode & (S_IFREG|S_IFLNK)) {
				if (PHPDBG_G(exec)) {
					ZVAL_STRINGL(return_value, PHPDBG_G(exec), PHPDBG_G(exec_len), 1);
					efree(PHPDBG_G(exec));
					result = 0;
				}

				PHPDBG_G(exec) = estrndup(exec, exec_len);
				PHPDBG_G(exec_len) = exec_len;

				if (result)
					ZVAL_BOOL(return_value, 1);
			} else {
				zend_error(
					E_WARNING, "Failed to set execution context (%s), not a regular file or symlink", exec);
				ZVAL_BOOL(return_value, 0);
			}
		} else {
			zend_error(
				E_WARNING, "Failed to set execution context (%s) the file does not exist", exec);

			ZVAL_BOOL(return_value, 0);
		}
	}
} /* }}} */

/* {{{ proto void phpdbg_break([integer type, string expression])
    instructs phpdbg to insert a breakpoint at the next opcode */
static PHP_FUNCTION(phpdbg_break)
{
	if (ZEND_NUM_ARGS() > 0) {
		long type = 0;
		char *expr = NULL;
		int expr_len = 0;
		phpdbg_param_t param;

		if (zend_parse_parameters(ZEND_NUM_ARGS() TSRMLS_CC, "ls", &type, &expr, &expr_len) == FAILURE) {
			return;
		}

		phpdbg_parse_param(expr, expr_len, &param TSRMLS_CC);
		phpdbg_do_break(&param TSRMLS_CC);
		phpdbg_clear_param(&param TSRMLS_CC);

	} else if (EG(current_execute_data) && EG(active_op_array)) {
		zend_ulong opline_num = (EG(current_execute_data)->opline -
				EG(active_op_array)->opcodes);

		phpdbg_set_breakpoint_opline_ex(
				&EG(active_op_array)->opcodes[opline_num+1] TSRMLS_CC);
	}
} /* }}} */

/* {{{ proto void phpdbg_clear(void)
   instructs phpdbg to clear breakpoints */
static PHP_FUNCTION(phpdbg_clear)
{
	zend_hash_clean(&PHPDBG_G(bp)[PHPDBG_BREAK_FILE]);
	zend_hash_clean(&PHPDBG_G(bp)[PHPDBG_BREAK_SYM]);
	zend_hash_clean(&PHPDBG_G(bp)[PHPDBG_BREAK_FUNCTION_OPLINE]);
	zend_hash_clean(&PHPDBG_G(bp)[PHPDBG_BREAK_METHOD_OPLINE]);
	zend_hash_clean(&PHPDBG_G(bp)[PHPDBG_BREAK_FILE_OPLINE]);
	zend_hash_clean(&PHPDBG_G(bp)[PHPDBG_BREAK_OPLINE]);
	zend_hash_clean(&PHPDBG_G(bp)[PHPDBG_BREAK_METHOD]);
	zend_hash_clean(&PHPDBG_G(bp)[PHPDBG_BREAK_COND]);
} /* }}} */

/* {{{ proto void phpdbg_color(integer element, string color) */
static PHP_FUNCTION(phpdbg_color)
{
	long element = 0L;
	char *color = NULL;
	size_t color_len = 0;

	if (zend_parse_parameters(ZEND_NUM_ARGS() TSRMLS_CC, "ls", &element, &color, &color_len) == FAILURE) {
		return;
	}

	switch (element) {
		case PHPDBG_COLOR_NOTICE:
		case PHPDBG_COLOR_ERROR:
		case PHPDBG_COLOR_PROMPT:
			phpdbg_set_color_ex(element, color, color_len TSRMLS_CC);
		break;

		default: zend_error(E_ERROR, "phpdbg detected an incorrect color constant");
	}
} /* }}} */

/* {{{ proto void phpdbg_prompt(string prompt) */
static PHP_FUNCTION(phpdbg_prompt)
{
	char *prompt = NULL;
	size_t prompt_len = 0;

	if (zend_parse_parameters(ZEND_NUM_ARGS() TSRMLS_CC, "s", &prompt, &prompt_len) == FAILURE) {
		return;
	}

	phpdbg_set_prompt(prompt TSRMLS_CC);
} /* }}} */

ZEND_BEGIN_ARG_INFO_EX(phpdbg_break_arginfo, 0, 0, 0)
	ZEND_ARG_INFO(0, type)
	ZEND_ARG_INFO(0, expression)
ZEND_END_ARG_INFO()

ZEND_BEGIN_ARG_INFO_EX(phpdbg_color_arginfo, 0, 0, 0)
	ZEND_ARG_INFO(0, element)
	ZEND_ARG_INFO(0, color)
ZEND_END_ARG_INFO()

ZEND_BEGIN_ARG_INFO_EX(phpdbg_prompt_arginfo, 0, 0, 0)
	ZEND_ARG_INFO(0, string)
ZEND_END_ARG_INFO()

ZEND_BEGIN_ARG_INFO_EX(phpdbg_exec_arginfo, 0, 0, 0)
	ZEND_ARG_INFO(0, context)
ZEND_END_ARG_INFO()

ZEND_BEGIN_ARG_INFO_EX(phpdbg_clear_arginfo, 0, 0, 0)
ZEND_END_ARG_INFO()

zend_function_entry phpdbg_user_functions[] = {
	PHP_FE(phpdbg_clear, phpdbg_clear_arginfo)
	PHP_FE(phpdbg_break, phpdbg_break_arginfo)
	PHP_FE(phpdbg_exec,  phpdbg_exec_arginfo)
	PHP_FE(phpdbg_color, phpdbg_color_arginfo)
	PHP_FE(phpdbg_prompt, phpdbg_prompt_arginfo)
#ifdef  PHP_FE_END
	PHP_FE_END
#else
	{NULL,NULL,NULL}
#endif
};

static zend_module_entry sapi_phpdbg_module_entry = {
	STANDARD_MODULE_HEADER,
	PHPDBG_NAME,
	phpdbg_user_functions,
	PHP_MINIT(phpdbg),
	NULL,
	PHP_RINIT(phpdbg),
	PHP_RSHUTDOWN(phpdbg),
	NULL,
	PHPDBG_VERSION,
	STANDARD_MODULE_PROPERTIES
};

static inline int php_sapi_phpdbg_module_startup(sapi_module_struct *module) /* {{{ */
{
	if (php_module_startup(module, &sapi_phpdbg_module_entry, 1) == FAILURE) {
		return FAILURE;
	}

	phpdbg_booted=1;

	return SUCCESS;
} /* }}} */

static char* php_sapi_phpdbg_read_cookies(TSRMLS_D) /* {{{ */
{
	return NULL;
} /* }}} */

static int php_sapi_phpdbg_header_handler(sapi_header_struct *h, sapi_header_op_enum op, sapi_headers_struct *s TSRMLS_DC) /* {{{ */
{
	return 0;
}
/* }}} */

static int php_sapi_phpdbg_send_headers(sapi_headers_struct *sapi_headers TSRMLS_DC) /* {{{ */
{
	/* We do nothing here, this function is needed to prevent that the fallback
	 * header handling is called. */
	return SAPI_HEADER_SENT_SUCCESSFULLY;
}
/* }}} */

static void php_sapi_phpdbg_send_header(sapi_header_struct *sapi_header, void *server_context TSRMLS_DC) /* {{{ */
{
}
/* }}} */

static void php_sapi_phpdbg_log_message(char *message TSRMLS_DC) /* {{{ */
{
	/*
	* We must not request TSRM before being boot
	*/
	if (phpdbg_booted) {
		phpdbg_error("php", "msg=\"%s\"", "%s", message);

		switch (PG(last_error_type)) {
			case E_ERROR:
			case E_CORE_ERROR:
			case E_COMPILE_ERROR:
			case E_USER_ERROR:
			case E_PARSE:
			case E_RECOVERABLE_ERROR:
				if (!(PHPDBG_G(flags) & PHPDBG_IN_EVAL)) {
					phpdbg_list_file(
						zend_get_executed_filename(TSRMLS_C),
						3,
						zend_get_executed_lineno(TSRMLS_C)-1,
						zend_get_executed_lineno(TSRMLS_C)
						TSRMLS_CC
					);
				}

				do {
					switch (phpdbg_interactive(1 TSRMLS_CC)) {
						case PHPDBG_LEAVE:
						case PHPDBG_FINISH:
						case PHPDBG_UNTIL:
						case PHPDBG_NEXT:
							return;
					}
				} while (!(PHPDBG_G(flags) & PHPDBG_IS_QUITTING));

		}
	} else fprintf(stdout, "%s\n", message);
}
/* }}} */

static int php_sapi_phpdbg_deactivate(TSRMLS_D) /* {{{ */
{
	fflush(stdout);
	if(SG(request_info).argv0) {
		free(SG(request_info).argv0);
		SG(request_info).argv0 = NULL;
	}
	return SUCCESS;
}
/* }}} */

static void php_sapi_phpdbg_register_vars(zval *track_vars_array TSRMLS_DC) /* {{{ */
{
	unsigned int len;
	char   *docroot = "";

	/* In phpdbg mode, we consider the environment to be a part of the server variables
	*/
	php_import_environment_variables(track_vars_array TSRMLS_CC);

	if (PHPDBG_G(exec)) {
		len = PHPDBG_G(exec_len);
		if (sapi_module.input_filter(PARSE_SERVER, "PHP_SELF",
					&PHPDBG_G(exec), PHPDBG_G(exec_len), &len TSRMLS_CC)) {
			php_register_variable("PHP_SELF", PHPDBG_G(exec),
					track_vars_array TSRMLS_CC);
		}
		if (sapi_module.input_filter(PARSE_SERVER, "SCRIPT_NAME",
					&PHPDBG_G(exec), PHPDBG_G(exec_len), &len TSRMLS_CC)) {
			php_register_variable("SCRIPT_NAME", PHPDBG_G(exec),
					track_vars_array TSRMLS_CC);
		}

		if (sapi_module.input_filter(PARSE_SERVER, "SCRIPT_FILENAME",
					&PHPDBG_G(exec), PHPDBG_G(exec_len), &len TSRMLS_CC)) {
			php_register_variable("SCRIPT_FILENAME", PHPDBG_G(exec),
					track_vars_array TSRMLS_CC);
		}
		if (sapi_module.input_filter(PARSE_SERVER, "PATH_TRANSLATED",
					&PHPDBG_G(exec), PHPDBG_G(exec_len), &len TSRMLS_CC)) {
			php_register_variable("PATH_TRANSLATED", PHPDBG_G(exec),
					track_vars_array TSRMLS_CC);
		}
	}

	/* any old docroot will doo */
	len = 0U;
	if (sapi_module.input_filter(PARSE_SERVER, "DOCUMENT_ROOT",
				&docroot, len, &len TSRMLS_CC)) {
		php_register_variable("DOCUMENT_ROOT", docroot, track_vars_array TSRMLS_CC);
	}
}
/* }}} */

static inline int php_sapi_phpdbg_ub_write(const char *message, unsigned int length TSRMLS_DC) /* {{{ */
{
<<<<<<< HEAD
	return phpdbg_script(P_STDOUT, "%.*s", length, message);
=======
	if (PHPDBG_G(socket_fd) != -1 && !(PHPDBG_G(flags) & PHPDBG_IS_INTERACTIVE)) {
		send(PHPDBG_G(socket_fd), message, length, 0);
	}
	return phpdbg_write("%s", message);
>>>>>>> 6f584e22
} /* }}} */

/* beginning of struct, see main/streams/plain_wrapper.c line 111 */
typedef struct {
	FILE *file;
	int fd;
} php_stdio_stream_data;

static size_t phpdbg_stdiop_write(php_stream *stream, const char *buf, size_t count TSRMLS_DC) {
	php_stdio_stream_data *data = (php_stdio_stream_data*)stream->abstract;

	while (data->fd >= 0) {
		struct stat stat[3];
		memset(stat, 0, sizeof(stat));
		if (((fstat(fileno(stderr), &stat[2]) < 0) & (fstat(fileno(stdout), &stat[0]) < 0)) | (fstat(data->fd, &stat[1]) < 0)) {
			break;
		}

		if (stat[0].st_dev == stat[1].st_dev && stat[0].st_ino == stat[1].st_ino) {
			phpdbg_script(P_STDOUT, "%.*s", (int) count, buf);
			return count;
		}
		if (stat[2].st_dev == stat[1].st_dev && stat[2].st_ino == stat[1].st_ino) {
			phpdbg_script(P_STDERR, "%.*s", (int) count, buf);
			return count;
		}
		break;
	}

	return PHPDBG_G(php_stdiop_write)(stream, buf, count TSRMLS_CC);
}

#if PHP_VERSION_ID >= 50700
static inline void php_sapi_phpdbg_flush(void *context TSRMLS_DC)  /* {{{ */
{
#else
static inline void php_sapi_phpdbg_flush(void *context)  /* {{{ */
{
	TSRMLS_FETCH();
#endif

	if (!phpdbg_active_sigsafe_mem(TSRMLS_C)) {
		fflush(PHPDBG_G(io)[PHPDBG_STDOUT].ptr);
	}
} /* }}} */

/* copied from sapi/cli/php_cli.c cli_register_file_handles */
static void phpdbg_register_file_handles(TSRMLS_D) /* {{{ */
{
	zval *zin, *zout, *zerr;
	php_stream *s_in, *s_out, *s_err;
	php_stream_context *sc_in=NULL, *sc_out=NULL, *sc_err=NULL;
	zend_constant ic, oc, ec;

	MAKE_STD_ZVAL(zin);
	MAKE_STD_ZVAL(zout);
	MAKE_STD_ZVAL(zerr);

	s_in  = php_stream_open_wrapper_ex("php://stdin",  "rb", 0, NULL, sc_in);
	s_out = php_stream_open_wrapper_ex("php://stdout", "wb", 0, NULL, sc_out);
	s_err = php_stream_open_wrapper_ex("php://stderr", "wb", 0, NULL, sc_err);

	if (s_in==NULL || s_out==NULL || s_err==NULL) {
		FREE_ZVAL(zin);
		FREE_ZVAL(zout);
		FREE_ZVAL(zerr);
		if (s_in) php_stream_close(s_in);
		if (s_out) php_stream_close(s_out);
		if (s_err) php_stream_close(s_err);
		return;
	}

#if PHP_DEBUG
	/* do not close stdout and stderr */
	s_out->flags |= PHP_STREAM_FLAG_NO_CLOSE;
	s_err->flags |= PHP_STREAM_FLAG_NO_CLOSE;
#endif

	php_stream_to_zval(s_in,  zin);
	php_stream_to_zval(s_out, zout);
	php_stream_to_zval(s_err, zerr);

	ic.value = *zin;
	ic.flags = CONST_CS;
	ic.name = zend_strndup(ZEND_STRL("STDIN"));
	ic.name_len = sizeof("STDIN");
	ic.module_number = 0;
	zend_register_constant(&ic TSRMLS_CC);

	oc.value = *zout;
	oc.flags = CONST_CS;
	oc.name = zend_strndup(ZEND_STRL("STDOUT"));
	oc.name_len = sizeof("STDOUT");
	oc.module_number = 0;
	zend_register_constant(&oc TSRMLS_CC);

	ec.value = *zerr;
	ec.flags = CONST_CS;
	ec.name = zend_strndup(ZEND_STRL("STDERR"));
	ec.name_len = sizeof("STDERR");
	ec.module_number = 0;
	zend_register_constant(&ec TSRMLS_CC);

	FREE_ZVAL(zin);
	FREE_ZVAL(zout);
	FREE_ZVAL(zerr);
}
/* }}} */

/* {{{ sapi_module_struct phpdbg_sapi_module
*/
static sapi_module_struct phpdbg_sapi_module = {
	"phpdbg",                       /* name */
	"phpdbg",                       /* pretty name */

	php_sapi_phpdbg_module_startup, /* startup */
	php_module_shutdown_wrapper,    /* shutdown */

	NULL,                           /* activate */
	php_sapi_phpdbg_deactivate,     /* deactivate */

	php_sapi_phpdbg_ub_write,       /* unbuffered write */
	php_sapi_phpdbg_flush,          /* flush */
	NULL,                           /* get uid */
	NULL,                           /* getenv */

	php_error,                      /* error handler */

	php_sapi_phpdbg_header_handler, /* header handler */
	php_sapi_phpdbg_send_headers,   /* send headers handler */
	php_sapi_phpdbg_send_header,    /* send header handler */

	NULL,                           /* read POST data */
	php_sapi_phpdbg_read_cookies,   /* read Cookies */

	php_sapi_phpdbg_register_vars,  /* register server variables */
	php_sapi_phpdbg_log_message,    /* Log message */
	NULL,                           /* Get request time */
	NULL,                           /* Child terminate */
	STANDARD_SAPI_MODULE_PROPERTIES
};
/* }}} */

const opt_struct OPTIONS[] = { /* {{{ */
	{'c', 1, "ini path override"},
	{'d', 1, "define ini entry on command line"},
	{'n', 0, "no php.ini"},
	{'z', 1, "load zend_extension"},
	/* phpdbg options */
	{'q', 0, "no banner"},
	{'v', 0, "disable quietness"},
	{'s', 0, "enable stepping"},
	{'b', 0, "boring colours"},
	{'i', 1, "specify init"},
	{'I', 0, "ignore init"},
	{'O', 1, "opline log"},
	{'r', 0, "run"},
	{'E', 0, "step-through-eval"},
	{'S', 1, "sapi-name"},
#ifndef _WIN32
	{'l', 1, "listen"},
	{'a', 1, "address-or-any"},
#endif
	{'x', 0, "xml output"},
	{'V', 0, "version"},
	{'-', 0, NULL}
}; /* }}} */

const char phpdbg_ini_hardcoded[] =
"html_errors=Off\n"
"register_argc_argv=On\n"
"implicit_flush=On\n"
"display_errors=Off\n"
"log_errors=On\n"
"max_execution_time=0\n"
"max_input_time=-1\n"
"error_log=\n\0";

/* overwriteable ini defaults must be set in phpdbg_ini_defaults() */
#define INI_DEFAULT(name, value) \
	Z_SET_REFCOUNT(tmp, 0); \
	Z_UNSET_ISREF(tmp); \
	ZVAL_STRINGL(&tmp, zend_strndup(value, sizeof(value)-1), sizeof(value)-1, 0); \
	zend_hash_update(configuration_hash, name, sizeof(name), &tmp, sizeof(zval), NULL);

void phpdbg_ini_defaults(HashTable *configuration_hash) /* {{{ */
{
	zval tmp;
	INI_DEFAULT("report_zend_debug", "0");
} /* }}} */

static void phpdbg_welcome(zend_bool cleaning TSRMLS_DC) /* {{{ */
{
	/* print blurb */
	if (!cleaning) {
		phpdbg_notice("intro", "version=\"%s\"", "Welcome to phpdbg, the interactive PHP debugger, v%s", PHPDBG_VERSION);
		phpdbg_writeln("intro", "help=\"help\"", "To get help using phpdbg type \"help\" and press enter");
		phpdbg_notice("intro", "report=\"%s\"", "Please report bugs to <%s>", PHPDBG_ISSUES);
	} else {
		if (!(PHPDBG_G(flags) & PHPDBG_WRITE_XML)) {
			phpdbg_notice(NULL, NULL, "Clean Execution Environment");
		}

		phpdbg_write("cleaninfo", "classes=\"%d\" functions=\"%d\" constants=\"%d\" includes=\"%d\"",
			"Classes              %d\n"
			"Functions            %d\n"
			"Constants            %d\n"
			"Includes             %d\n",
			zend_hash_num_elements(EG(class_table)),
			zend_hash_num_elements(EG(function_table)),
			zend_hash_num_elements(EG(zend_constants)),
			zend_hash_num_elements(&EG(included_files)));
	}
} /* }}} */

static inline void phpdbg_sigint_handler(int signo) /* {{{ */
{
	TSRMLS_FETCH();

	if (PHPDBG_G(flags) & PHPDBG_IS_INTERACTIVE) {
		/* we quit remote consoles on recv SIGINT */
		if (PHPDBG_G(flags) & PHPDBG_IS_REMOTE) {
			PHPDBG_G(flags) |= PHPDBG_IS_QUITTING;
			zend_bailout();
		}
	} else {
		/* set signalled only when not interactive */
		if (!(PHPDBG_G(flags) & PHPDBG_IS_INTERACTIVE)) {
			if (PHPDBG_G(flags) & PHPDBG_IS_SIGNALED) {
				char mem[PHPDBG_SIGSAFE_MEM_SIZE + 1];

				phpdbg_set_sigsafe_mem(mem TSRMLS_CC);
				zend_try {
					phpdbg_force_interruption(TSRMLS_C);
				} zend_end_try()
				phpdbg_clear_sigsafe_mem(TSRMLS_C);
				return;
			}
			PHPDBG_G(flags) |= PHPDBG_IS_SIGNALED;
		}
	}
} /* }}} */

#ifndef _WIN32
int phpdbg_open_socket(const char *interface, short port) /* {{{ */
{
	int reuse = 1;
	struct sockaddr_in address;
	int fd = socket(AF_INET, SOCK_STREAM, 0);

	if (fd == -1) {
		return -1;
	}

	if (setsockopt(fd, SOL_SOCKET, SO_REUSEADDR, (char*) &reuse, sizeof(reuse)) == -1) {
		close(fd);
		return -2;
	}


	memset(&address, 0, sizeof(address));

	address.sin_port = htons(port);
	address.sin_family = AF_INET;

	if ((*interface == '*')) {
		address.sin_addr.s_addr = htonl(INADDR_ANY);
	} else if (!inet_pton(AF_INET, interface, &address.sin_addr)) {
		close(fd);
		return -3;
	}

	if (bind(fd, (struct sockaddr *)&address, sizeof(address)) == -1) {
		close(fd);
		return -4;
	}

	listen(fd, 5);

	return fd;
} /* }}} */

static void phpdbg_remote_close(int socket, FILE *stream) {
	if (socket >= 0) {
		shutdown(socket, SHUT_RDWR);
		close(socket);
	}

	if (stream) {
		fclose(stream);
	}
}

/* don't inline this, want to debug it easily, will inline when done */
static int phpdbg_remote_init(const char* address, short port, int *server, int *socket, FILE **stream) {
	phpdbg_remote_close(*socket, *stream);

	*server = phpdbg_open_socket(address, port);

	if (*server < 0) {
		phpdbg_rlog(fileno(stderr), "Initializing connection on %s:%d failed", address, port);

		return FAILURE;
	}

	phpdbg_rlog(fileno(stderr), "accepting connections on %s:%d", address, port);
	{
		struct sockaddr_in address;
		socklen_t size = sizeof(address);
		char buffer[20] = {0};

		memset(&address, 0, size);
		*socket = accept(*server, (struct sockaddr *) &address, &size);
		inet_ntop(AF_INET, &address.sin_addr, buffer, sizeof(buffer));

		phpdbg_rlog(fileno(stderr), "connection established from %s", buffer);
	}

	dup2(*socket, fileno(stdout));
	dup2(*socket, fileno(stdin));

	setbuf(stdout, NULL);

	*stream = fdopen(*socket, "r+");

	phpdbg_set_async_io(*socket);

	return SUCCESS;
}

/* This function *strictly* assumes that SIGIO is *only* used on the remote connection stream */
void phpdbg_sigio_handler(int sig, siginfo_t *info, void *context) /* {{{ */
{
	int flags;
	size_t newlen;
	size_t i/*, last_nl*/;
	TSRMLS_FETCH();

//	if (!(info->si_band & POLLIN)) {
//		return; /* Not interested in writeablility etc., just interested in incoming data */
//	}

	/* only non-blocking reading, avoid non-blocking writing */
	flags = fcntl(PHPDBG_G(io)[PHPDBG_STDIN].fd, F_GETFL, 0);
	fcntl(PHPDBG_G(io)[PHPDBG_STDIN].fd, F_SETFL, flags | O_NONBLOCK);

	do {
		char mem[PHPDBG_SIGSAFE_MEM_SIZE + 1];
		size_t off = 0;

		if ((newlen = recv(PHPDBG_G(io)[PHPDBG_STDIN].fd, mem, PHPDBG_SIGSAFE_MEM_SIZE, MSG_PEEK)) == (size_t) -1) {
			break;
		}
		for (i = 0; i < newlen; i++) {
			switch (mem[off + i]) {
				case '\x03': /* ^C char */
					if (PHPDBG_G(flags) & PHPDBG_IS_INTERACTIVE) {
						break; /* or quit ??? */
					}
					if (PHPDBG_G(flags) & PHPDBG_IS_SIGNALED) {
						phpdbg_set_sigsafe_mem(mem TSRMLS_CC);
						zend_try {
							phpdbg_force_interruption(TSRMLS_C);
						} zend_end_try();
						phpdbg_clear_sigsafe_mem(TSRMLS_C);
						break;
					}
					if (!(PHPDBG_G(flags) & PHPDBG_IS_INTERACTIVE)) {
						PHPDBG_G(flags) |= PHPDBG_IS_SIGNALED;
					}
					break;
/*				case '\n':
					zend_llist_add_element(PHPDBG_G(stdin), strndup()
					last_nl = PHPDBG_G(stdin_buf).len + i;
					break;
*/			}
		}
		off += i;
	} while (0);


	fcntl(PHPDBG_G(io)[PHPDBG_STDIN].fd, F_SETFL, flags);
} /* }}} */

void phpdbg_signal_handler(int sig, siginfo_t *info, void *context) /* {{{ */
{
	int is_handled = FAILURE;
	TSRMLS_FETCH();

	switch (sig) {
		case SIGBUS:
		case SIGSEGV:
			if (PHPDBG_G(sigsegv_bailout)) {
				LONGJMP(*PHPDBG_G(sigsegv_bailout), FAILURE);
			}
			is_handled = phpdbg_watchpoint_segfault_handler(info, context TSRMLS_CC);
			if (is_handled == FAILURE) {
#ifdef ZEND_SIGNALS
				zend_sigaction(sig, &PHPDBG_G(old_sigsegv_signal), NULL TSRMLS_CC);
#else
				sigaction(sig, &PHPDBG_G(old_sigsegv_signal), NULL);
#endif
			}
			break;
	}

} /* }}} */
#endif

static inline zend_mm_heap *phpdbg_mm_get_heap() /* {{{ */
{
	zend_mm_heap *mm_heap;

	TSRMLS_FETCH();

	mm_heap = zend_mm_set_heap(NULL TSRMLS_CC);
	zend_mm_set_heap(mm_heap TSRMLS_CC);

	return mm_heap;
} /* }}} */

void *phpdbg_malloc_wrapper(size_t size) /* {{{ */
{
	return zend_mm_alloc(phpdbg_mm_get_heap(), size);
} /* }}} */

void phpdbg_free_wrapper(void *p) /* {{{ */
{
	zend_mm_free(phpdbg_mm_get_heap(), p);
} /* }}} */

void *phpdbg_realloc_wrapper(void *ptr, size_t size) /* {{{ */
{
	return zend_mm_realloc(phpdbg_mm_get_heap(), ptr, size);
} /* }}} */

int main(int argc, char **argv) /* {{{ */
{
	sapi_module_struct *phpdbg = &phpdbg_sapi_module;
	char *sapi_name;
	char *ini_entries;
	int   ini_entries_len;
	char **zend_extensions = NULL;
	zend_ulong zend_extensions_len = 0L;
	zend_bool ini_ignore;
	char *ini_override;
	char *exec;
	size_t exec_len;
	char *init_file;
	size_t init_file_len;
	zend_bool init_file_default;
	char *oplog_file;
	size_t oplog_file_len;
	zend_ulong flags;
	char *php_optarg;
	int php_optind, opt, show_banner = 1;
	long cleaning = 0;
	zend_bool remote = 0;
	int run = 0;
	int step = 0;

#ifdef _WIN32
	char *bp_tmp_file = NULL;
#else
	char bp_tmp_file[] = "/tmp/phpdbg.XXXXXX";
#endif

#ifndef _WIN32
	char *address;
	int listen = -1;
	int server = -1;
	int socket = -1;
	FILE* stream = NULL;
#endif

#ifdef ZTS
	void ***tsrm_ls;
#endif

#ifndef _WIN32
	struct sigaction sigio_struct;
	struct sigaction signal_struct;
	signal_struct.sa_sigaction = phpdbg_signal_handler;
	signal_struct.sa_flags = SA_SIGINFO | SA_NODEFER;
	sigio_struct.sa_sigaction = phpdbg_sigio_handler;
	sigio_struct.sa_flags = SA_SIGINFO;


	address = strdup("127.0.0.1");
#endif

#ifdef PHP_WIN32
	_fmode = _O_BINARY;                 /* sets default for file streams to binary */
	setmode(_fileno(stdin), O_BINARY);  /* make the stdio mode be binary */
	setmode(_fileno(stdout), O_BINARY); /* make the stdio mode be binary */
	setmode(_fileno(stderr), O_BINARY); /* make the stdio mode be binary */
#endif

#ifdef ZTS
	tsrm_startup(1, 1, 0, NULL);

	tsrm_ls = ts_resource(0);
#endif

phpdbg_main:
	if (!cleaning) {
	
#ifdef _WIN32
		bp_tmp_file = malloc(L_tmpnam);

		if (bp_tmp_file) {
			if (!tmpnam(bp_tmp_file)) {
				free(bp_tmp_file);
				bp_tmp_file = NULL;
			}
		}

		if (!bp_tmp_file) {
			phpdbg_error("tmpfile", "", "Unable to create temporary file");
			return 1;
		}
#else
		if (!mkstemp(bp_tmp_file)) {
			memset(bp_tmp_file, 0, sizeof(bp_tmp_file));
		}
#endif

	}
	ini_entries = NULL;
	ini_entries_len = 0;
	ini_ignore = 0;
	ini_override = NULL;
	zend_extensions = NULL;
	zend_extensions_len = 0L;
	exec = NULL;
	exec_len = 0;
	init_file = NULL;
	init_file_len = 0;
	init_file_default = 1;
	oplog_file = NULL;
	oplog_file_len = 0;
	flags = PHPDBG_DEFAULT_FLAGS;
	php_optarg = NULL;
	php_optind = 1;
	opt = 0;
	run = 0;
	step = 0;
	sapi_name = NULL;

	while ((opt = php_getopt(argc, argv, OPTIONS, &php_optarg, &php_optind, 0, 2)) != -1) {
		switch (opt) {
			case 'r':
				run++;
				break;
			case 'n':
				ini_ignore = 1;
				break;
			case 'c':
				if (ini_override) {
					free(ini_override);
				}
				ini_override = strdup(php_optarg);
				break;
			case 'd': {
				int len = strlen(php_optarg);
				char *val;

				if ((val = strchr(php_optarg, '='))) {
				  val++;
				  if (!isalnum(*val) && *val != '"' && *val != '\'' && *val != '\0') {
					  ini_entries = realloc(ini_entries, ini_entries_len + len + sizeof("\"\"\n\0"));
					  memcpy(ini_entries + ini_entries_len, php_optarg, (val - php_optarg));
					  ini_entries_len += (val - php_optarg);
					  memcpy(ini_entries + ini_entries_len, "\"", 1);
					  ini_entries_len++;
					  memcpy(ini_entries + ini_entries_len, val, len - (val - php_optarg));
					  ini_entries_len += len - (val - php_optarg);
					  memcpy(ini_entries + ini_entries_len, "\"\n\0", sizeof("\"\n\0"));
					  ini_entries_len += sizeof("\n\0\"") - 2;
				  } else {
					  ini_entries = realloc(ini_entries, ini_entries_len + len + sizeof("\n\0"));
					  memcpy(ini_entries + ini_entries_len, php_optarg, len);
					  memcpy(ini_entries + ini_entries_len + len, "\n\0", sizeof("\n\0"));
					  ini_entries_len += len + sizeof("\n\0") - 2;
				  }
				} else {
				  ini_entries = realloc(ini_entries, ini_entries_len + len + sizeof("=1\n\0"));
				  memcpy(ini_entries + ini_entries_len, php_optarg, len);
				  memcpy(ini_entries + ini_entries_len + len, "=1\n\0", sizeof("=1\n\0"));
				  ini_entries_len += len + sizeof("=1\n\0") - 2;
				}
			} break;

			case 'z':
				zend_extensions_len++;
				if (zend_extensions) {
					zend_extensions = realloc(zend_extensions, sizeof(char*) * zend_extensions_len);
				} else zend_extensions = malloc(sizeof(char*) * zend_extensions_len);
				zend_extensions[zend_extensions_len-1] = strdup(php_optarg);
			break;

			/* begin phpdbg options */

			case 'S': { /* set SAPI name */
				if (sapi_name) {
					free(sapi_name);
				}
				sapi_name = strdup(php_optarg);
			} break;

			case 'I': { /* ignore .phpdbginit */
				init_file_default = 0;
			} break;

			case 'i': { /* set init file */
				if (init_file) {
					free(init_file);
				}

				init_file_len = strlen(php_optarg);
				if (init_file_len) {
					init_file = strdup(php_optarg);
				}
			} break;

			case 'O': { /* set oplog output */
				oplog_file_len = strlen(php_optarg);
				if (oplog_file_len) {
					oplog_file = strdup(php_optarg);
				}
			} break;

			case 'v': /* set quietness off */
				flags &= ~PHPDBG_IS_QUIET;
			break;

			case 's': /* set stepping on */
				step = 1;
			break;

			case 'E': /* stepping through eval on */
				flags |= PHPDBG_IS_STEPONEVAL;
			break;

			case 'b': /* set colours off */
				flags &= ~PHPDBG_IS_COLOURED;
			break;

			case 'q': /* hide banner */
				show_banner = 0;
			break;

#ifndef _WIN32
			/* if you pass a listen port, we will read and write on listen port */
			case 'l': /* set listen ports */
				if (sscanf(php_optarg, "%d", &listen) != 1) {
					listen = 8000;
				}
				break;

			case 'a': { /* set bind address */
				free(address);
				if (!php_optarg) {
					address = strdup("*");
				} else address = strdup(php_optarg);
			} break;
#endif

			case 'x':
				flags |= PHPDBG_WRITE_XML;
			break;

			case 'V': {
				sapi_startup(phpdbg);
				phpdbg->startup(phpdbg);
				printf(
					"phpdbg %s (built: %s %s)\nPHP %s, Copyright (c) 1997-2014 The PHP Group\n%s",
					PHPDBG_VERSION,
					__DATE__,
					__TIME__,
					PHP_VERSION,
					get_zend_version()
				);
				sapi_deactivate(TSRMLS_C);
				sapi_shutdown();
				return 0;
			} break;
		}
	}
	
	/* set exec if present on command line */
	if ((argc > php_optind) && (strcmp(argv[php_optind-1],"--") != SUCCESS))
	{
		exec_len = strlen(argv[php_optind]);
		if (exec_len) {
			if (exec) {
				free(exec);
			}
			exec = strdup(argv[php_optind]);
		}
		php_optind++;
	}

	if (sapi_name) {
		phpdbg->name = sapi_name;
	}

	phpdbg->ini_defaults = phpdbg_ini_defaults;
	phpdbg->phpinfo_as_text = 1;
	phpdbg->php_ini_ignore_cwd = 1;

	sapi_startup(phpdbg);

	phpdbg->executable_location = argv[0];
	phpdbg->phpinfo_as_text = 1;
	phpdbg->php_ini_ignore = ini_ignore;
	phpdbg->php_ini_path_override = ini_override;

	if (ini_entries) {
		ini_entries = realloc(ini_entries, ini_entries_len + sizeof(phpdbg_ini_hardcoded));
		memmove(ini_entries + sizeof(phpdbg_ini_hardcoded) - 2, ini_entries, ini_entries_len + 1);
		memcpy(ini_entries, phpdbg_ini_hardcoded, sizeof(phpdbg_ini_hardcoded) - 2);
	} else {
		ini_entries = malloc(sizeof(phpdbg_ini_hardcoded));
		memcpy(ini_entries, phpdbg_ini_hardcoded, sizeof(phpdbg_ini_hardcoded));
	}
	ini_entries_len += sizeof(phpdbg_ini_hardcoded) - 2;

	if (zend_extensions_len) {
		zend_ulong zend_extension = 0L;

		while (zend_extension < zend_extensions_len) {
			const char *ze = zend_extensions[zend_extension];
			size_t ze_len = strlen(ze);

			ini_entries = realloc(
				ini_entries, ini_entries_len + (ze_len + (sizeof("zend_extension=\n"))));
			memcpy(&ini_entries[ini_entries_len], "zend_extension=", (sizeof("zend_extension=\n")-1));
			ini_entries_len += (sizeof("zend_extension=")-1);
			memcpy(&ini_entries[ini_entries_len], ze, ze_len);
			ini_entries_len += ze_len;
			memcpy(&ini_entries[ini_entries_len], "\n", (sizeof("\n") - 1));

			free(zend_extensions[zend_extension]);
			zend_extension++;
		}

		free(zend_extensions);
	}

	phpdbg->ini_entries = ini_entries;

	if (phpdbg->startup(phpdbg) == SUCCESS) {
#ifdef _WIN32
    EXCEPTION_POINTERS *xp;
    __try {
#endif
		zend_mm_heap *mm_heap;

#ifndef _WIN32
	/* setup remote server if necessary */
	if (!cleaning && listen > 0) {
		if (phpdbg_remote_init(address, listen, &server, &socket, &stream) == FAILURE) {
			exit(0);
		}

		sigaction(SIGIO, &sigio_struct, NULL);

		/* set remote flag to stop service shutting down upon quit */
		remote = 1;
	}
#endif

		mm_heap = phpdbg_mm_get_heap();

		if (mm_heap->use_zend_alloc) {
			mm_heap->_malloc = phpdbg_malloc_wrapper;
			mm_heap->_realloc = phpdbg_realloc_wrapper;
			mm_heap->_free = phpdbg_free_wrapper;
			mm_heap->use_zend_alloc = 0;
		}

		zend_activate(TSRMLS_C);

		phpdbg_init_list(TSRMLS_C);

		PHPDBG_G(original_free_function) = mm_heap->_free;
		mm_heap->_free = phpdbg_watch_efree;

		phpdbg_setup_watchpoints(TSRMLS_C);

#if defined(ZEND_SIGNALS) && !defined(_WIN32)
		zend_try {
			zend_signal_activate(TSRMLS_C);
		} zend_end_try();
#endif

#if defined(ZEND_SIGNALS) && !defined(_WIN32)
		zend_try { zend_sigaction(SIGSEGV, &signal_struct, &PHPDBG_G(old_sigsegv_signal) TSRMLS_CC); } zend_end_try();
		zend_try { zend_sigaction(SIGBUS, &signal_struct, &PHPDBG_G(old_sigsegv_signal) TSRMLS_CC); } zend_end_try();
#elif !defined(_WIN32)
		sigaction(SIGSEGV, &signal_struct, &PHPDBG_G(old_sigsegv_signal));
		sigaction(SIGBUS, &signal_struct, &PHPDBG_G(old_sigsegv_signal));
#endif

<<<<<<< HEAD
		php_output_activate(TSRMLS_C);
		php_output_deactivate(TSRMLS_C);

		php_output_activate(TSRMLS_C);
=======
		PHPDBG_G(sapi_name_ptr) = sapi_name;
>>>>>>> 6f584e22

		if (php_request_startup(TSRMLS_C) == SUCCESS) {
			int i;

			SG(request_info).argc = argc - php_optind + 1;
			SG(request_info).argv = emalloc(SG(request_info).argc * sizeof(char *));
			for (i = SG(request_info).argc; --i;) {
				SG(request_info).argv[i] = estrdup(argv[php_optind - 1 + i]);
			}
			SG(request_info).argv[i] = exec ? estrndup(exec, exec_len) : estrdup("");

			php_hash_environment(TSRMLS_C);
		}

<<<<<<< HEAD
=======
		/* make sure to turn off buffer for ev command */
		php_output_activate(TSRMLS_C);
		php_output_deactivate(TSRMLS_C);

		php_output_activate(TSRMLS_C);

>>>>>>> 6f584e22
		/* do not install sigint handlers for remote consoles */
		/* sending SIGINT then provides a decent way of shutting down the server */
#ifndef _WIN32
		if (listen < 0) {
#endif
#if defined(ZEND_SIGNALS) && !defined(_WIN32)
			zend_try { zend_signal(SIGINT, phpdbg_sigint_handler TSRMLS_CC); } zend_end_try();
#else
			signal(SIGINT, phpdbg_sigint_handler);
#endif
#ifndef _WIN32
		}
#endif

		PG(modules_activated) = 0;

		/* set flags from command line */
		PHPDBG_G(flags) = flags;

#ifndef _WIN32
		/* setup io here */
		if (stream) {
			PHPDBG_G(flags) |= PHPDBG_IS_REMOTE;

			signal(SIGPIPE, SIG_IGN);
		}
#endif

		PHPDBG_G(io)[PHPDBG_STDIN].ptr = stdin;
		PHPDBG_G(io)[PHPDBG_STDIN].fd = fileno(stdin);
		PHPDBG_G(io)[PHPDBG_STDOUT].ptr = stdout;
		PHPDBG_G(io)[PHPDBG_STDOUT].fd = fileno(stdout);
		PHPDBG_G(io)[PHPDBG_STDERR].ptr = stderr;
		PHPDBG_G(io)[PHPDBG_STDERR].fd = fileno(stderr);

#ifndef _WIN32
		PHPDBG_G(php_stdiop_write) = php_stream_stdio_ops.write;
		php_stream_stdio_ops.write = phpdbg_stdiop_write;
#endif

		if (exec) { /* set execution context */
			PHPDBG_G(exec) = phpdbg_resolve_path(exec TSRMLS_CC);
			PHPDBG_G(exec_len) = strlen(PHPDBG_G(exec));

			free(exec);
		}

		if (oplog_file) { /* open oplog */
			PHPDBG_G(oplog) = fopen(oplog_file, "w+");
			if (!PHPDBG_G(oplog)) {
				phpdbg_error("oplog", "path=\"%s\"", "Failed to open oplog %s", oplog_file);
			}
			free(oplog_file);
		}

		/* set default colors */
		phpdbg_set_color_ex(PHPDBG_COLOR_PROMPT,  PHPDBG_STRL("white-bold") TSRMLS_CC);
		phpdbg_set_color_ex(PHPDBG_COLOR_ERROR,   PHPDBG_STRL("red-bold") TSRMLS_CC);
		phpdbg_set_color_ex(PHPDBG_COLOR_NOTICE,  PHPDBG_STRL("green") TSRMLS_CC);

		/* set default prompt */
		phpdbg_set_prompt(PHPDBG_DEFAULT_PROMPT TSRMLS_CC);

		/* Make stdin, stdout and stderr accessible from PHP scripts */
		phpdbg_register_file_handles(TSRMLS_C);

		if (show_banner) {
			/* print blurb */
			phpdbg_welcome((cleaning > 0) TSRMLS_CC);
		}

		/* auto compile */
		if (PHPDBG_G(exec)) {
			phpdbg_compile(TSRMLS_C);
		}

		/* initialize from file */
		PHPDBG_G(flags) |= PHPDBG_IS_INITIALIZING;
		zend_try {
			phpdbg_init(init_file, init_file_len, init_file_default TSRMLS_CC);
			phpdbg_try_file_init(bp_tmp_file, strlen(bp_tmp_file), 0 TSRMLS_CC);
		} zend_end_try();
		PHPDBG_G(flags) &= ~PHPDBG_IS_INITIALIZING;
		
		/* quit if init says so */
		if (PHPDBG_G(flags) & PHPDBG_IS_QUITTING) {
			goto phpdbg_out;
		}

		/* step from here, not through init */
		if (step) {
			PHPDBG_G(flags) |= PHPDBG_IS_STEPPING;
		}

		if (run) {
			/* no need to try{}, run does it ... */
			PHPDBG_COMMAND_HANDLER(run)(NULL TSRMLS_CC);
			if (run > 1) {
				/* if -r is on the command line more than once just quit */
				goto phpdbg_out;
			}
		}

/* #ifndef for making compiler shutting up */
#ifndef _WIN32
phpdbg_interact:
#endif
		/* phpdbg main() */
		do {
			zend_try {
				phpdbg_interactive(1 TSRMLS_CC);
			} zend_catch {
				if ((PHPDBG_G(flags) & PHPDBG_IS_CLEANING)) {
					FILE *bp_tmp_fp = fopen(bp_tmp_file, "w");
					phpdbg_export_breakpoints(bp_tmp_fp TSRMLS_CC);
					fclose(bp_tmp_fp);
					cleaning = 1;
				} else {
					cleaning = 0;
				}

#ifndef _WIN32
				if (!cleaning) {
					/* remote client disconnected */
					if ((PHPDBG_G(flags) & PHPDBG_IS_DISCONNECTED)) {
					
						if (PHPDBG_G(flags) & PHPDBG_IS_REMOTE) {
							/* renegociate connections */
							phpdbg_remote_init(address, listen, &server, &socket, &stream);
				
							/* set streams */
							if (stream) {
								PHPDBG_G(flags) &= ~PHPDBG_IS_QUITTING;
							}
				
							/* this must be forced */
							CG(unclean_shutdown) = 0;
						} else {
							/* local consoles cannot disconnect, ignore EOF */
							PHPDBG_G(flags) &= ~PHPDBG_IS_DISCONNECTED;
						}
					}
				}
#endif
			} zend_end_try();
		} while(!cleaning && !(PHPDBG_G(flags) & PHPDBG_IS_QUITTING));
		
		/* this must be forced */
		CG(unclean_shutdown) = 0;
		
		/* this is just helpful */
		PG(report_memleaks) = 0;
		
#ifndef _WIN32
phpdbg_out:
		if ((PHPDBG_G(flags) & PHPDBG_IS_DISCONNECTED)) {
			PHPDBG_G(flags) &= ~PHPDBG_IS_DISCONNECTED;
			goto phpdbg_interact;
		}
#endif

#ifdef _WIN32
	} __except(phpdbg_exception_handler_win32(xp = GetExceptionInformation())) {
		phpdbg_error("segfault", "", "Access violation (Segementation fault) encountered\ntrying to abort cleanly...");
	}
phpdbg_out:
#endif

		{
			int i;
			/* free argv */
			for (i = SG(request_info).argc; --i;) {
				efree(SG(request_info).argv[i]);
			}
			efree(SG(request_info).argv);
		}

#ifndef ZTS
		/* force cleanup of auto and core globals */
		zend_hash_clean(CG(auto_globals));
		memset(	&core_globals, 0, sizeof(php_core_globals));
#endif
		if (ini_entries) {
			free(ini_entries);
		}

		if (ini_override) {
			free(ini_override);
		}

		/* this must be forced */
		CG(unclean_shutdown) = 0;

		/* this is just helpful */
		PG(report_memleaks) = 0;

		php_request_shutdown((void*)0);

		php_output_deactivate(TSRMLS_C);

		zend_try {
			php_module_shutdown(TSRMLS_C);
		} zend_end_try();

		sapi_shutdown();

	}

	if (cleaning || remote) {
		goto phpdbg_main;
	}

#ifdef ZTS
	/* bugggy */
	/* tsrm_shutdown(); */
#endif

#ifndef _WIN32
	if (address) {
		free(address);
	}
#endif

	if (PHPDBG_G(sapi_name_ptr)) {
		free(PHPDBG_G(sapi_name_ptr));
	}

#ifdef _WIN32
	free(bp_tmp_file);
#else
	unlink(bp_tmp_file);
#endif

	return 0;
} /* }}} */<|MERGE_RESOLUTION|>--- conflicted
+++ resolved
@@ -76,20 +76,17 @@
 	pg->oplog = NULL;
 	memset(pg->io, 0, sizeof(pg->io));
 	pg->frame.num = 0;
-<<<<<<< HEAD
+	pg->sapi_name_ptr = NULL;
+	pg->socket_fd = -1;
+	pg->socket_server_fd = -1;
 
 	pg->req_id = 0;
 	pg->err_buf.active = 0;
 	pg->err_buf.type = 0;
-=======
-	pg->sapi_name_ptr = NULL;
-	pg->socket_fd = -1;
-	pg->socket_server_fd = -1;
 
 	pg->input_buflen = 0;
 	pg->sigsafe_mem.mem = NULL;
 	pg->sigsegv_bailout = NULL;
->>>>>>> 6f584e22
 } /* }}} */
 
 static PHP_MINIT_FUNCTION(phpdbg) /* {{{ */
@@ -537,14 +534,10 @@
 
 static inline int php_sapi_phpdbg_ub_write(const char *message, unsigned int length TSRMLS_DC) /* {{{ */
 {
-<<<<<<< HEAD
-	return phpdbg_script(P_STDOUT, "%.*s", length, message);
-=======
 	if (PHPDBG_G(socket_fd) != -1 && !(PHPDBG_G(flags) & PHPDBG_IS_INTERACTIVE)) {
 		send(PHPDBG_G(socket_fd), message, length, 0);
 	}
-	return phpdbg_write("%s", message);
->>>>>>> 6f584e22
+	return phpdbg_script(P_STDOUT, "%.*s", length, message);
 } /* }}} */
 
 /* beginning of struct, see main/streams/plain_wrapper.c line 111 */
@@ -1350,14 +1343,12 @@
 		sigaction(SIGBUS, &signal_struct, &PHPDBG_G(old_sigsegv_signal));
 #endif
 
-<<<<<<< HEAD
+		PHPDBG_G(sapi_name_ptr) = sapi_name;
+
 		php_output_activate(TSRMLS_C);
 		php_output_deactivate(TSRMLS_C);
 
 		php_output_activate(TSRMLS_C);
-=======
-		PHPDBG_G(sapi_name_ptr) = sapi_name;
->>>>>>> 6f584e22
 
 		if (php_request_startup(TSRMLS_C) == SUCCESS) {
 			int i;
@@ -1372,15 +1363,6 @@
 			php_hash_environment(TSRMLS_C);
 		}
 
-<<<<<<< HEAD
-=======
-		/* make sure to turn off buffer for ev command */
-		php_output_activate(TSRMLS_C);
-		php_output_deactivate(TSRMLS_C);
-
-		php_output_activate(TSRMLS_C);
-
->>>>>>> 6f584e22
 		/* do not install sigint handlers for remote consoles */
 		/* sending SIGINT then provides a decent way of shutting down the server */
 #ifndef _WIN32
