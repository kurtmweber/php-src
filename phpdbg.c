--- conflicted
+++ resolved
@@ -1088,16 +1088,10 @@
 	}
 
 	phpdbg->ini_entries = ini_entries;
-<<<<<<< HEAD
 		
 	if (phpdbg->startup(phpdbg) == SUCCESS) {
 		zend_register_extension(&zend_extension_entry, NULL);
 
-=======
-	
-	if (phpdbg->startup(phpdbg) == SUCCESS) {
-		
->>>>>>> 793f1d7c
 		zend_activate(TSRMLS_C);
 		
 		/* do not install sigint handlers for remote consoles */
