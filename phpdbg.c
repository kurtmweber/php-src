--- conflicted
+++ resolved
@@ -57,7 +57,7 @@
 
 static void php_phpdbg_destroy_bp_symbol(void *brake) /* {{{ */
 {
-	efree(((phpdbg_breaksymbol_t*)brake)->symbol);
+	efree((char*)((phpdbg_breaksymbol_t*)brake)->symbol);
 } /* }}} */
 
 static PHP_RINIT_FUNCTION(phpdbg) /* {{{ */
@@ -179,11 +179,7 @@
 };
 /* }}} */
 
-<<<<<<< HEAD
-const opt_struct phpdbg_options[] = { /* }}} */
-=======
 const opt_struct OPTIONS[] = { /* {{{ */
->>>>>>> 8ffa4025
     {'c', 1, "ini path override"},
     {'d', 1, "define ini entry on command line"},
     {'-', 0, NULL}
@@ -238,7 +234,7 @@
 	tsrm_ls = ts_resource(0);
 #endif
 
-    while ((opt = php_getopt(argc, argv, phpdbg_options, &php_optarg, &php_optind, 0, 2)) != -1) {
+    while ((opt = php_getopt(argc, argv, OPTIONS, &php_optarg, &php_optind, 0, 2)) != -1) {
         printf("OPT: %d\n", opt);
         switch (opt) {
             case 'c':
@@ -300,7 +296,6 @@
 		memcpy(ini_entries, phpdbg_ini_hardcoded, sizeof(phpdbg_ini_hardcoded));
 	}
 	ini_entries_len += sizeof(phpdbg_ini_hardcoded) - 2;
-    printf("ini_entries: %d\n", ini_entries_len);
     
     phpdbg->ini_entries = ini_entries;
 
