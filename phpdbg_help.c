/*
   +----------------------------------------------------------------------+
   | PHP Version 5                                                        |
   +----------------------------------------------------------------------+
   | Copyright (c) 1997-2014 The PHP Group                                |
   +----------------------------------------------------------------------+
   | This source file is subject to version 3.01 of the PHP license,      |
   | that is bundled with this package in the file LICENSE, and is        |
   | available through the world-wide-web at the following url:           |
   | http://www.php.net/license/3_01.txt                                  |
   | If you did not receive a copy of the PHP license and are unable to   |
   | obtain it through the world-wide-web, please send a note to          |
   | license@php.net so we can mail you a copy immediately.               |
   +----------------------------------------------------------------------+
   | Authors: Felipe Pena <felipe@php.net>                                |
   | Authors: Joe Watkins <joe.watkins@live.co.uk>                        |
   | Authors: Bob Weinand <bwoebi@php.net>                                |
   | Authors: Terry Ellison <terry@ellisons.org.uk>                       |
   +----------------------------------------------------------------------+
*/

#include "phpdbg.h"
#include "phpdbg_help.h"
#include "phpdbg_prompt.h"
#include "zend.h"

ZEND_EXTERN_MODULE_GLOBALS(phpdbg);

/* {{{ Commands Table */
#define PHPDBG_COMMAND_HELP_D(name, tip, alias, action) \
	{PHPDBG_STRL(#name), tip, sizeof(tip)-1, alias, action, NULL, 0}

const phpdbg_command_t phpdbg_help_commands[] = {
	PHPDBG_COMMAND_HELP_D(aliases,    "show alias list", 'a', phpdbg_do_help_aliases),
	PHPDBG_COMMAND_HELP_D(options,    "command line options", 0, NULL),
	PHPDBG_COMMAND_HELP_D(overview,   "help overview", 0, NULL),
	PHPDBG_COMMAND_HELP_D(phpdbginit, "phpdbginit file format", 0, NULL),
	PHPDBG_COMMAND_HELP_D(syntax,     "syntax overview", 0, NULL),
	PHPDBG_END_COMMAND
};  /* }}} */

/* {{{ pretty_print.  Formatting escapes and wrapping text in a string before printing it. */
void pretty_print(char *text TSRMLS_DC)
{
	char *new, *p, *q;

	const char  *prompt_escape = phpdbg_get_prompt(TSRMLS_C);
	unsigned int prompt_escape_len = strlen(prompt_escape);
	unsigned int prompt_len = strlen(PHPDBG_G(prompt)[0]);

	const char  *bold_on_escape  = PHPDBG_G(flags) & PHPDBG_IS_COLOURED ? "\033[1m" : "";
	const char  *bold_off_escape = PHPDBG_G(flags) & PHPDBG_IS_COLOURED ? "\033[0m" : "";
	unsigned int bold_escape_len = strlen(bold_on_escape);

	unsigned int term_width = phpdbg_get_terminal_width(TSRMLS_C);
	unsigned int size = 0;

	int in_bold = 0;

	char *last_new_blank = NULL;          /* position in new buffer of last blank char */
	unsigned int last_blank_count = 0;    /* printable char offset of last blank char */
	unsigned int line_count = 0;          /* number printable chars on current line */

	/* First pass calculates a safe size for the pretty print version */
	for (p = text; *p; p++) {
		if (UNEXPECTED(p[0] == '*') && p[1] == '*') {
			size += bold_escape_len - 2;
			p++;
		} else if (UNEXPECTED(p[0] == '$') && p[1] == 'P') {
			size += prompt_escape_len - 2;
			p++;
		} else if (UNEXPECTED(p[0] == '\\')) {
			p++;
		}
	}
	size += (p-text)+1;

	new = emalloc(size);
	/*
	 * Second pass substitutes the bold and prompt escape sequences and line wrap
	 *
	 * ** toggles bold on and off if PHPDBG_IS_COLOURED flag is set
	 * $P substitutes the prompt sequence
	 * Lines are wrapped by replacing the last blank with a CR before <term width>
	 * characters.  (This defaults to 100 if the width can't be detected).  In the
	 * pathelogical case where no blanks are found, then the wrap occurs at the
	 * first blank.
	 */
	for (p = text, q = new; *p; p++) {
		if (UNEXPECTED(*p == ' ')) {
			last_new_blank = q;
			last_blank_count = line_count++;
			*q++ = ' ';
		} else if (UNEXPECTED(*p == '\n')) {
			last_new_blank = NULL;
			*q++ = *p;
			last_blank_count = 0;
			line_count = 0;
		} else if (UNEXPECTED(p[0] == '*') && p[1] == '*') {
			if (bold_escape_len) {
				in_bold = !in_bold;
				memcpy (q, in_bold ? bold_on_escape : bold_off_escape, bold_escape_len);
				q += bold_escape_len;
				/* bold on/off has zero print width so line count is unchanged */
			}
			p++;
		} else if (UNEXPECTED(p[0] == '$') && p[1] == 'P') {
			memcpy (q, prompt_escape, prompt_escape_len);
			q += prompt_escape_len;
			line_count += prompt_len;
			p++;
		} else if (UNEXPECTED(p[0] == '\\')) {
			p++;
			*q++ = *p;
			line_count++;
		} else {
			*q++ = *p;
			line_count++;
		}

		if (UNEXPECTED(line_count>=term_width) && last_new_blank) {
			*last_new_blank = '\n';
			last_new_blank = NULL;
			line_count -= last_blank_count;
			last_blank_count = 0;
		}
	}
	*q++ = '\0';

	if ((q-new)>size) {
		phpdbg_error("Output overrun of %lu bytes", ((q-new) - size));
	}

	phpdbg_write("%s\n", new);
	efree(new);
}  /* }}} */

/* {{{ summary_print.  Print a summary line giving, the command, its alias and tip */
void summary_print(phpdbg_command_t const * const cmd TSRMLS_DC)
{
	char *summary;
	spprintf(&summary, 0, "Command: **%s**  Alias: **%c**  **%s**\n", cmd->name, cmd->alias, cmd->tip);
	pretty_print(summary TSRMLS_CC);
	efree(summary);
}

/* {{{ get_help. Retries and formats text from the phpdbg help text table */
static char *get_help(const char * const key TSRMLS_DC)
{
	phpdbg_help_text_t *p;

	/* Note that phpdbg_help_text is not assumed to be collated in key order.  This is an
	   inconvience that means that help can't be logically grouped Not worth
	   the savings */

	for (p = phpdbg_help_text; p->key; p++) {
		if (!strcmp(p->key, key)) {
			return p->text;
		}
	}
	return "";   /* return empty string to denote no match found */
} /* }}} */

/* {{{ get_command.  Return number of matching commands from a command table.
 * Unlike the command parser, the help search is sloppy that is partial matches can occur
 *   * Any single character key is taken as an alias.
 *   * Other keys are matched again the table on the first len characters.
 *   * This means that non-unique keys can generate multiple matches.
 *   * The first matching command is returned as an OUT parameter. *
 * The rationale here is to assist users in finding help on commands. So unique matches
 * will be used to generate a help message but non-unique one will be used to list alternatives.
 */
static int get_command(
	const char *key, size_t len,      /* pointer and length of key */
	phpdbg_command_t const **command, /* address of first matching command  */
	phpdbg_command_t const * commands /* command table to be scanned */
	TSRMLS_DC)
{
	const phpdbg_command_t *c;
	unsigned int num_matches = 0;

	if (len == 1) {
		for (c=commands; c->name; c++) {
			if (c->alias == key[0]) {
				num_matches++;
				if ( num_matches == 1 && command) {
					*command = c;
				}
			}
		}
	} else {
		for (c=commands; c->name; c++) {
			if (!strncmp(c->name, key, len)) {
				++num_matches;
				if ( num_matches == 1 && command) {
					*command = c;
				}
			}
		}
	}

	return num_matches;

} /* }}} */	

PHPDBG_COMMAND(help) /* {{{ */
{
	phpdbg_command_t const *cmd;
	int n;

	if (!param || param->type == EMPTY_PARAM) {
		pretty_print(get_help("overview!" TSRMLS_CC) TSRMLS_CC);
		return SUCCESS;
	}

	if (param && param->type == STR_PARAM) {
	    n = get_command(param->str, param->len, &cmd, phpdbg_prompt_commands TSRMLS_CC);

		if (n==1) {
			summary_print(cmd TSRMLS_CC);
			pretty_print(get_help(cmd->name TSRMLS_CC) TSRMLS_CC);
			return SUCCESS;

		} else if (n>1) {
			if (param->len > 1) {
				for (cmd=phpdbg_prompt_commands; cmd->name; cmd++) {
					if (!strncmp(cmd->name, param->str, param->len)) {
						summary_print(cmd TSRMLS_CC);
					}
				}
				pretty_print(get_help("duplicate!" TSRMLS_CC) TSRMLS_CC);
				return SUCCESS;
			} else {
				phpdbg_error("Internal help error, non-unique alias \"%c\"", param->str[0]);
				return FAILURE;
			}

		} else { /* no prompt command found so try help topic */
		    n = get_command( param->str, param->len, &cmd, phpdbg_help_commands TSRMLS_CC);

			if (n>0) {
				if (cmd->alias == 'a') {   /* help aliases executes a canned routine */ 
					return cmd->handler(param TSRMLS_CC);
				} else {
					pretty_print(get_help(cmd->name TSRMLS_CC) TSRMLS_CC);
					return SUCCESS;
				}
			}
		}
	}

	return FAILURE;

} /* }}} */

PHPDBG_HELP(aliases) /* {{{ */
{
	const phpdbg_command_t *c, *c_sub;
	int len;

	/* Print out aliases for all commands except help as this one comes last */
	phpdbg_writeln("Below are the aliased, short versions of all supported commands");
	for(c = phpdbg_prompt_commands; c->name; c++) {
		if (c->alias && c->alias != 'h') {
			phpdbg_writeln(" %c     %-20s  %s", c->alias, c->name, c->tip);
			if (c->subs) {
				len = 20 - 1 - c->name_len;
				for(c_sub = c->subs; c_sub->alias; c_sub++) {
					if (c_sub->alias) {
						phpdbg_writeln(" %c %c   %s %-*s  %s",
							c->alias, c_sub->alias, (char *)c->name, len, c_sub->name, c_sub->tip);
					}
				}
			}
		}
	}

	/* Print out aliases for help as this one comes last, with the added text on how aliases are used */
	get_command("h", 1, &c, phpdbg_prompt_commands TSRMLS_CC);
	phpdbg_writeln(" %c     %-20s  %s\n", c->alias, c->name, c->tip);

	len = 20 - 1 - c->name_len;
	for(c_sub = c->subs; c_sub->alias; c_sub++) {
		if (c_sub->alias) {
			phpdbg_writeln(" %c %c   %s %-*s  %s",
				c->alias, c_sub->alias, c->name, len, c_sub->name, c_sub->tip);
		}
	}

	pretty_print(get_help("aliases!" TSRMLS_CC) TSRMLS_CC);
	return SUCCESS;
} /* }}} */


/* {{{ Help Text Table
 * Contains help text entries keyed by a lowercase ascii key.
 * Text is in ascii and enriched by a simple markup:
 *   ** toggles bold font emphasis.
 *   $P insert an bold phpdbg> prompt.
 *   \  escapes the following character. Note that this is itself escaped inside string
 *      constants so \\\\ is required to output a single \ e.g. as in namespace names.
 *
 * Text will be wrapped according to the STDOUT terminal width, so paragraphs are
 * flowed using the C stringizing and the CR definition.  Also note that entries
 * are collated in alphabetic order on key.
 *
 * Also note the convention that help text not directly referenceable as a help param
 * has a key ending in !
 */
#define CR "\n"
phpdbg_help_text_t phpdbg_help_text[] = {

/******************************** General Help Topics ********************************/
{"overview!", CR
"**phpdbg** is a lightweight, powerful and easy to use debugging platform for PHP5.4+" CR
"It supports the following commands:" CR CR

"**Information**" CR
"  **list**     list PHP source" CR
"  **info**     displays information on the debug session" CR
"  **print**    show opcodes " CR
"  **frame**    select a stack frame and print a stack frame summary" CR 
"  **help**     provide help on a topic" CR CR

"**Starting and Stopping Execution**" CR
"  **exec**     set execution context" CR
"  **run**      attempt execution" CR
"  **step**     continue execution until other line is reached" CR
"  **continue** continue execution" CR
"  **until**    continue execution up to the given location" CR
"  **finish**   continue up to end of the current execution frame" CR
"  **leave**    continue up to end of the current execution frame and halt after the calling instruction" CR
"  **break**    set a breakpoint at the specified target" CR
"  **watch**    set a watchpoint on $variable" CR
"  **clear**    clear one or all breakpoints" CR
"  **clean**    clean the execution environment" CR CR

"**Miscellaneous**" CR
"  **set**      set the phpdbg configuration" CR
"  **source**   execute a phpdbginit script" CR
"  **register** register a phpdbginit function as a command alias" CR
"  **sh**       shell a command" CR
"  **ev**       evaluate some code" CR
"  **quit**     exit phpdbg" CR CR

"Type **help <command>** or (**help alias**) to get detailed help on any of the above commands, "
"for example **help list** or **h l**.  Note that help will also match partial commands if unique "
"(and list out options if not unique), so **help clea** will give help on the **clean** command, "
"but **help cl** will list the summary for **clean** and **clear**." CR CR

"Type **help aliases** to show a full alias list, including any registered phpdginit functions" CR
"Type **help syntax** for a general introduction to the command syntax." CR
"Type **help options** for a list of phpdbg command line options." CR
"Type **help phpdbginit** to show how to customise the debugger environment."
},
{"options", CR
"Below are the command line options supported by phpdbg" CR CR
                          /* note the extra 4 space index in because of the extra **** */
"**Command Line Options and Flags**" CR
"  **Option**  **Example Argument**    **Description**" CR
"  **-c**      **-c**/my/php.ini       Set php.ini file to load" CR
"  **-d**      **-d**memory_limit=4G   Set a php.ini directive" CR
"  **-n**                          Disable default php.ini" CR
"  **-q**                          Supress welcome banner" CR
"  **-e**      **-e**mytest.php        Set execution context" CR
"  **-v**                          Enable oplog output" CR
"  **-s**                          Enable stepping" CR
"  **-b**                          Disable colour" CR
"  **-i**      **-i**my.init           Set .phpdbginit file" CR
"  **-I**                          Ignore default .phpdbginit" CR
"  **-O**      **-O**my.oplog          Sets oplog output file" CR
"  **-r**                          Run execution context" CR
"  **-rr**                         Run execution context and quit after execution" CR
"  **-E**                          Enable step through eval, careful!" CR
"  **-S**      **-S**cli               Override SAPI name, careful!" CR
"  **-l**      **-l**4000              Setup remote console ports" CR
"  **-a**      **-a**192.168.0.3       Setup remote console bind address" CR
"  **-V**                          Print version number" CR
"  **--**      **--** arg1 arg2        Use to delimit phpdbg arguments and php $argv; append any $argv "
"argument after it" CR CR

"**Remote Console Mode**" CR CR

"This mode is enabled by specifying the **-a** option.  Phpdbg will bind only to the loopback "
"interface by default, and this can only be overridden by explicitly setting the remote console "
"bind address using the **-a** option. If **-a** is specied without an argument, then phpdbg "
"will bind to all available interfaces.  You should be aware of the security implications of "
"doing this, so measures should be taken to secure this service if bound to a publicly accessible "
"interface/port." CR CR

"Specify both stdin and stdout with -lstdin/stdout; by default stdout is stdin * 2."
},

{"phpdbginit", CR
"Phpdgb uses an debugger script file to initialize the debugger context.  By default, phpdbg looks "
"for the file named **.phpdbginit** in the current working directory.  This location can be "
"overridden on the command line using the **-i** switch (see **help options** for a more "
"details)." CR CR

"Debugger scripts can also be executed using the **source** command." CR CR

"A script file can contain a sequence of valid debugger commands, comments and embedded PHP "
"code. " CR CR 

"Comment lines are prefixed by the **#** character.  Note that comments are only allowed in script "
"files and not in interactive sessions." CR CR 

"PHP code is delimited by the start and end escape tags **<:** and **:>**. PHP code can be used "
"to define application context for a debugging session and also to extend the debugger by defining "
"and **register** PHP functions as new commands." CR CR

"Also note that executing a **clear** command will cause the current **phpdbginit** to be reparsed "
"/ reloaded."
},

{"syntax", CR
"Commands start with a keyword, and some (**break**, "
"**info**, **set**, **print** and **list**) may include a subcommand keyword.  All keywords are "
"lower case but also have a single letter alias that may be used as an alternative to typing in the"
"keyword in full.  Note some aliases are uppercase, and that keywords cannot be abbreviated other "
"than by substitution by the alias." CR CR

"Some commands take an argument.  Arguments are typed according to their format:" CR
"     *  **omitted**" CR
"     *  **address**      **0x** followed by a hex string" CR
"     *  **number**       an optionally signed number" CR
"     *  **method**       a valid **Class::methodName** expression" CR
"     *  **func#op**      a valid **Function name** follow by # and an integer" CR
"     *  **method#op**    a valid **Class::methodName** follow by # and an integer" CR
"     *  **string**       a general string" CR
"     *  **function**     a valid **Function name**" CR
"     *  **file:line**    a valid **filename** follow by : and an integer" CR CR

"In some cases the type of the argument enables the second keyword to be omitted." CR CR

"Type **help** for an overview of all commands and type **help <command>** to get detailed help "
"on any specific command." CR CR

"**Valid Examples**" CR CR

"     $P quit" CR
"     $P q" CR
"     Quit the debugger" CR CR

"     $P ev $total[2]" CR
"     Evaluate and print the variable $total[2] in the current stack frame" CR
"    " CR
"     $P break 200" CR
"     $P b my_source.php:200" CR
"     Break at line 200 in the current source and in file **my_source.php**. " CR CR

"     $P b @ ClassX::get_args if $arg[0] == \"fred\"" CR
"     $P b ~ 3" CR
"     Break at ClassX::get_args() if $arg[0] == \"fred\" and delete breakpoint 3" CR CR

"**Examples of invalid commands**" CR

"     $P #This is a comment" CR
"     Comments introduced by the **#** character are only allowed in **phpdbginit** script files."
},

/******************************** Help Codicils ********************************/
{"aliases!", CR
"Note that aliases can be used for either command or sub-command keywords or both, so **info b** "
"is a synomyn for **info break** and **l func** for **list func**, etc." CR CR

"Note that help will also accept any alias as a parameter and provide help on that command, for example **h p** will provide help on the print command."
},

{"duplicate!", CR
"Parameter is not unique. For detailed help select help on one of the above commands."
},

/******************************** Help on Commands ********************************/
{"back",
"Provide a formatted backtrace using the standard debug_backtrace() functionality.  An optional "
"unsigned integer argument specifying the maximum number of frames to be traced; if omitted then "
"a complete backtrace is given." CR CR

"**Examples**" CR CR
"    $P back 5" CR
"    $P t " CR
" " CR
"A backtrace can be executed at any time during execution."
},

{"break",
"Breakpoints can be set at a range of targets within the execution environment.  Execution will "
"be paused if the program flow hits a breakpoint.  The break target can be one of the following "
"types:" CR CR

"  **Target**   **Alias** **Purpose**" CR
"  **at**       **A**     specify breakpoint by location and condition" CR
"  **del**      **d**     delete breakpoint by breakpoint identifier number" CR CR

"**Break at** takes two arguments. The first is any valid target. The second "
"is a valid PHP expression which will trigger the break in "
"execution, if evaluated as true in a boolean context at the specified target." CR CR

"Note that breakpoints can also be disabled and re-enabled by the **set break** command." CR CR

"**Examples**" CR CR
"    $P break test.php:100" CR
"    $P b test.php:100" CR
"    Break execution at line 100 of test.php" CR CR

"    $P break 200" CR
"    $P b 200" CR
"    Break execution at line 200 of the currently PHP script file" CR CR

"    $P break \\\\mynamespace\\\\my_function" CR
"    $P b \\\\mynamespace\\\\my_function" CR
"    Break execution on entry to \\\\mynamespace\\\\my_function" CR CR

"    $P break classX::method" CR
"    $P b classX::method" CR
"    Break execution on entry to classX::method" CR CR

"    $P break 0x7ff68f570e08" CR
"    $P b 0x7ff68f570e08" CR
"    Break at the opline at the address 0x7ff68f570e08" CR CR

"    $P break my_function#14" CR
"    $P b my_function#14" CR
"    Break at the opline #14 of the function my_function" CR CR

"    $P break \\\\my\\\\class::method#2" CR
"    $P b \\\\my\\\\class::method#2" CR
"    Break at the opline #2 of the method \\\\my\\\\class::method" CR CR

"    $P break test.php:#3" CR
"    $P b test.php:#3" CR
"    Break at opline #3 in test.php" CR CR

"    $P break if $cnt > 10" CR
"    $P b if $cnt > 10" CR
"    Break when the condition ($cnt > 10) evaluates to true" CR CR

"    $P break at phpdbg::isGreat if $opt == 'S'" CR
"    $P break @ phpdbg::isGreat if $opt == 'S'" CR
"    Break at any opcode in phpdbg::isGreat when the condition ($opt == 'S') is true" CR CR

"    $P break at test.php:20 if !isset($x)" CR
"    Break at every opcode on line 20 of test.php when the condition evaluates to true" CR CR

"    $P break ZEND_ADD" CR
"    $P b ZEND_ADD" CR
"    Break on any occurence of the opcode ZEND_ADD" CR CR

"    $P break del 2" CR
"    $P b ~ 2" CR
"    Remove breakpoint 2" CR CR

"Note: Conditional breaks are costly in terms of runtime overhead. Use them only when required "
"as they significantly slow execution." CR CR

"Note: An address is only valid for the current compilation."
},

{"clean",
"Classes, constants or functions can only be declared once in PHP.  You may experience errors "
"during a debug session if you attempt to recompile a PHP source.  The clean command clears "
"the Zend runtime tables which holds the sets of compiled classes, constants and functions, "
"releasing any associated storage back into the storage pool.  This enables recompilation to "
"take place." CR CR

"Note that you cannot selectively trim any of these resource pools. You can only do a complete "
"clean."
},

{"clear",
"Clearing breakpoints means you can once again run code without interruption." CR CR

"Note: use break delete N to clear a specific breakpoint." CR CR

"Note: if all breakpoints are cleared, then the PHP script will run until normal completion."
},

{"ev",
"The **ev** command takes a string expression which it evaluates and then displays. It "
"evaluates in the context of the lowest (that is the executing) frame, unless this has first "
"been explicitly changed by issuing a **frame** command. " CR CR

"**Examples**" CR CR
"    $P ev $variable" CR
"    Will print_r($variable) on the console, if it is defined" CR CR

"    $P ev $variable = \"Hello phpdbg :)\"" CR
"    Will set $variable in the current scope" CR CR

"Note that **ev** allows any valid PHP expression including assignments, function calls and "
"other write statements.  This enables you to change the environment during execution, so care "
"is needed here.  You can even call PHP functions which have breakpoints defined. " CR CR

"Note: **ev** will always show the result, so do not prefix the code with **return**"
},

{"exec",
"The **exec** command sets the execution context, that is the script to be executed.  The " 
"execution context must be defined either by executing the **exec** command or by using the "
"**-e** command line option." CR CR

"Note that the **exec** command also can be used to replace a previously defined execution "
"context." CR CR

"**Examples**" CR CR

"    $P exec /tmp/script.php" CR
"    $P e /tmp/script.php" CR
"    Set the execution context to **/tmp/script.php**"
},

//*********** Does F skip any breakpoints lower stack frames or only the current??
{"finish",
"The **finish** command causes control to be passed back to the vm, continuing execution.  Any "
"breakpoints that are encountered within the current stack frame will be skipped.  Execution "
"will then continue until the next breakpoint after leaving the stack frame or unitil "
"completion of the script" CR CR

"Note when **step**ping is enabled, any opcode steps within the current stack frame are also "
"skipped. "CR CR

"Note **finish** will trigger a \"not executing\" error if not executing."
},

{"frame",
"The **frame** takes an optional integer argument. If omitted, then the current frame is displayed "
"If specified then the current scope is set to the corresponding frame listed in a **back** trace. " "This can be used to allowing access to the variables in a higher stack frame than that currently "
"being executed." CR CR

"**Examples**" CR CR
"    $P frame 2" CR
"    $P E $count" CR
"    Go to frame 2 and print out variable **$count** in that frame" CR CR

"Note that this frame scope is discarded when execution continues, with the execution frame "
"then reset to the lowest executiong frame."
},

{"info",
"**info** commands provide quick access to various types of information about the PHP environment" CR
"Specific info commands are show below:" CR CR

"  **Target**   **Alias**  **Purpose**" CR
"  **break**    **b**      show current breakpoints" CR
"  **files**    **F**      show included files" CR
"  **classes**  **c**      show loaded classes" CR
"  **funcs**    **f**      show loaded classes" CR
"  **error**    **e**      show last error" CR
"  **vars**     **v**      show active variables" CR
"  **literal**  **l**      show active literal constants" CR
"  **memory**   **m**      show memory manager stats"
},

// ******** same issue about breakpoints in called frames
{"leave",
"The **leave** command causes control to be passed back to the vm, continuing execution.  Any "
"breakpoints that are encountered within the current stack frame will be skipped.  In effect a "
"temporary breakpoint is associated with any return opcode, so that a break in execution occurs "
"before leaving the current stack frame. This allows inspection / modification of any frame "
"variables including the return value before it is returned" CR CR

"**Examples**" CR CR

"    $P leave" CR
"    $P L" CR CR

"Note when **step**ping is enabled, any opcode steps within the current stack frame are also "
"skipped. "CR CR

"Note **leave** will trigger a \"not executing\" error if not executing."
},

{"list",
"The list command displays source code for the given argument.  The target type is specficied by "
"a second subcommand keyword:" CR CR

"  **Type**     **Alias**  **Purpose**" CR
"  **lines**    **l**      List N lines from the current execution point" CR
"  **func**     **f**      List the complete source for a specified function" CR
"  **method**   **m**      List the complete source for a specified class::method" CR
"  **class**    **c**      List the complete source for a specified class" CR CR

"Note that the context of **lines**, **func** and **method** can be determined by parsing the "
"argument, so these subcommands are optional.  However, you must specify the **class** keyword "
"to list off a class." CR CR

"**Examples**" CR CR
"    $P list 2" CR
"    $P l l 2" CR
"    List the next 2 lines from the current file" CR CR

"    $P list my_function" CR
"    $P l f my_function" CR
"    List the source of the function **my_function**" CR CR

//************ ????
"    $P list func .mine" CR
"    $P l f .mine" CR
"    List the source of the method **mine** from the active class in scope" CR CR

"    $P list m my::method" CR
"    $P l my::method" CR
"    List the source of **my::method**" CR CR

"    $P list c myClass" CR
"    $P l c myClass" CR
"    List the source of **myClass**" CR CR

"Note that functions and classes can only be listed if the corresponding classes and functions "
"table in the Zend executor has a corresponding entry.  You can use the compile command to "
"populate these tables for a given execution context."
},

//*********** what is the difference between n and s ???
{"continue",
"The **continue** command causes control to be passed back to the vm, continuing execution.  The next "
"opline will be executed if **step** is set **on**.  Otherwise execution will continue to the next "
"breakpoint or script completion" CR CR

"Note **continue** will trigger a \"not running\" error if not executing."
},

{"print",
"By default, print will show information about the current execution context." CR
"Other printing commands give access to instruction information." CR
"Specific printers loaded are show below:" CR CR

"  **Type**    **Alias**  **Purpose**" CR
"  **exec**    **e**      print out the instructions in the execution context" CR
"  **opline**  **o**      print out the instruction in the current opline" CR
"  **class**   **c**      print out the instructions in the specified class" CR
"  **method**  **m**      print out the instructions in the specified method" CR
"  **func**    **f**      print out the instructions in the specified function" CR
"  **stack**   **s**      print out the instructions in the current stack" CR CR

"**Examples**" CR CR
"    $P print class \\\\my\\\\class" CR
"    $P p c \\\\my\\\\class" CR
"    Print the instructions for the methods in \\\\my\\\\class" CR CR

"    $P print method \\\\my\\\\class::method" CR
"    $P p m \\\\my\\\\class::method" CR
"    Print the instructions for \\\\my\\\\class::method" CR CR

"    $P print func .getSomething" CR
"    $P p f .getSomething" CR
//************* Check this local method scope
"    Print the instructions for ::getSomething in the active scope" CR CR

"    $P print func my_function" CR
"    $P p f my_function" CR
"    Print the instructions for the global function my_function" CR CR

"    $P print opline" CR
"    $P p o" CR
"    Print the instruction for the current opline" CR CR

"    $P print exec" CR
"    $P p e" CR
"    Print the instructions for the execution context" CR CR

"    $P print stack" CR
"    $P p s" CR
"    Print the instructions for the current stack"
},

{"register",
//******* Needs a general explanation of the how registered functions work
"Register any global function for use as a command in phpdbg console" CR CR

"**Examples**" CR CR
"    $P register scandir" CR
"    $P R scandir" CR
"    Will register the scandir function for use in phpdbg" CR CR

"Note: arguments passed as strings, return (if present) print_r'd on console"
},

{"run",
"Enter the vm, startinging execution. Execution will then continue until the next breakpoint "
"or completion of the script. Add parameters you want to use as $argv"
"**Examples**" CR CR
"    $P run" CR
"    $P r" CR
"    Will cause execution of the context, if it is set" CR CR
"    $P r test" CR
"    Will execute with $argv[1] == \"test\"" CR CR

"Note that the execution context must be set. If not previously compiled, then the script will "
"be compiled before execution." CR CR

"Note that attempting to run a script that is already executing will result in an \"execution "
"in progress\" error."
},

{"set",
"The **set** command is used to configure how phpdbg looks and behaves.  Specific set commands "
"are as follows:" CR CR

"   **Type**    **Alias**    **Purpose**" CR
"   **prompt**     **p**     set the prompt" CR
"   **color**      **c**     set color  <element> <color>" CR
"   **colors**     **C**     set colors [<on|off>]" CR
"   **oplog**      **O**     set oplog [output]" CR
"   **break**      **b**     set break **id** <on|off>" CR
<<<<<<< HEAD
"   **breaks**     **B**     set breaks <on|off>" CR
"   **quiet**      **q**     set quiet <on|off>" CR
"   **step**       **s**     step opcode-by-opcode <on|off>" CR
"   **refcount**   **r**     set refcount <on|off> (refcount display upon hit watchpoint)" CR CR
=======
"   **breaks**     **B**     set breaks [<on|off>]" CR
"   **quiet**      **q**     set quiet [<on|off>]" CR
"   **stepping**   **s**     set stepping [<opcode|line>]" CR
"   **refcount**   **r**     set refcount [<on|off>] " CR CR
>>>>>>> f96feea0

"Valid colors are **none**, **white**, **red**, **green**, **yellow**, **blue**, **purple**, "
"**cyan** and **black**.  All colours except **none** can be followed by an optional "
"**-bold** or **-underline** qualifier." CR CR

"Color elements can be one of **prompt**, **notice**, or **error**." CR CR

"**Examples**" CR CR
"     $P S C on" CR
"     Set colors on" CR CR

"     $P set p >" CR
"     $P set color prompt white-bold" CR
"     Set the prompt to a bold >" CR CR

"     $P S c error red-bold" CR
"     Use red bold for errors" CR CR

"     $P S refcount on" CR
"     Enable refcount display when hitting watchpoints" CR CR

"     $P S b 4 off" CR
"     Temporarily disable breakpoint 4.  This can be subsequently reenabled by a **s b 4 on**." CR
//*********** check oplog syntax
},

{"sh",
"Direct access to shell commands saves having to switch windows/consoles" CR CR

"**Examples**" CR CR
"    $P sh ls /usr/src/php-src" CR
"    Will execute ls /usr/src/php-src, displaying the output in the console"
//*********** what does this mean????Note: read only commands please!
},

{"source",
"Sourcing a **phpdbginit** script during your debugging session might save some time." CR CR

"**Examples**" CR CR

"    $P source /my/init" CR
"    $P < /my/init" CR
"    Will execute the phpdbginit file at /my/init" CR CR
},

{"export",
"Exporting breakpoints allows you to share, and or save your current debugging session" CR CR

"**Examples**" CR CR

"    $P export /my/exports" CR
"    $P > /my/exports" CR
"    Will export all breakpoints to /my/exports" CR CR
},

{"step",
"Execute opcodes until beginning on next line" CR CR

"**Examples**" CR CR

"    $P s" CR
"    Will continue and break again in the next encountered line" CR CR
},

{"until",
"The **until** command causes control to be passed back to the vm, continuing execution.  Any "
"breakpoints that are encountered before the next source line will be skipped.  Execution "
"will then continue until the next breakpoint or completion of the script" CR CR

"Note when **step**ping is enabled, any opcode steps within the current line are also skipped. "CR CR

"Note that if the next line is **not** executed then **all** subsequent breakpoints will be "
"skipped. " CR CR

"Note **until** will trigger a \"not executing\" error if not executing."

},
{"watch",
"Sets watchpoints on variables as long as they are defined" CR
"Passing no parameter to **watch**, lists all actually active watchpoints" CR CR

"**Format for $variable**" CR CR
"   **$var**      Variable $var" CR
"   **$var[]**    All array elements of $var" CR
"   **$var->**    All properties of $var" CR
"   **$var->a**   Property $var->a" CR
"   **$var[b]**   Array element with key b in array $var" CR CR

"Subcommands of **watch**:" CR CR

"   **Type**     **Alias**      **Purpose**" CR
"   **array**       **a**       Sets watchpoint on array/object to observe if an entry is added or removed" CR
"   **recursive**   **r**       Watches variable recursively and automatically adds watchpoints if some entry is added to an array/object" CR
"   **delete**      **d**       Removes watchpoint" CR CR

"Note when **recursive** watchpoints are removed, watchpoints on all the children are removed too" CR CR

"**Examples**" CR CR
"     $P watch" CR
"     List currently active watchpoints" CR CR

"     $P watch $array" CR
"     $P w $array" CR
"     Set watchpoint on $array" CR CR

"     $P watch recursive $obj->" CR
"     $P w r $obj->" CR
"     Set recursive watchpoint on $obj->" CR CR

"     $P watch delete $obj->a" CR
"     $P w d $obj->a" CR
"     Remove watchpoint $obj->a" CR CR

"Technical note: If using this feature with a debugger, you will get many segmentation faults, each time when a memory page containing a watched address is hit." CR
"                You then you can continue, phpdbg will remove the write protection, so that the program can continue." CR
"                If phpdbg could not handle that segfault, the same segfault is triggered again and this time phpdbg will abort."
},
{NULL, NULL /* end of table marker */}
};  /* }}} */<|MERGE_RESOLUTION|>--- conflicted
+++ resolved
@@ -804,17 +804,10 @@
 "   **colors**     **C**     set colors [<on|off>]" CR
 "   **oplog**      **O**     set oplog [output]" CR
 "   **break**      **b**     set break **id** <on|off>" CR
-<<<<<<< HEAD
-"   **breaks**     **B**     set breaks <on|off>" CR
-"   **quiet**      **q**     set quiet <on|off>" CR
-"   **step**       **s**     step opcode-by-opcode <on|off>" CR
-"   **refcount**   **r**     set refcount <on|off> (refcount display upon hit watchpoint)" CR CR
-=======
 "   **breaks**     **B**     set breaks [<on|off>]" CR
 "   **quiet**      **q**     set quiet [<on|off>]" CR
 "   **stepping**   **s**     set stepping [<opcode|line>]" CR
 "   **refcount**   **r**     set refcount [<on|off>] " CR CR
->>>>>>> f96feea0
 
 "Valid colors are **none**, **white**, **red**, **green**, **yellow**, **blue**, **purple**, "
 "**cyan** and **black**.  All colours except **none** can be followed by an optional "
