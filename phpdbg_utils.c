/*
   +----------------------------------------------------------------------+
   | PHP Version 5                                                        |
   +----------------------------------------------------------------------+
   | Copyright (c) 1997-2014 The PHP Group                                |
   +----------------------------------------------------------------------+
   | This source file is subject to version 3.01 of the PHP license,      |
   | that is bundled with this package in the file LICENSE, and is        |
   | available through the world-wide-web at the following url:           |
   | http://www.php.net/license/3_01.txt                                  |
   | If you did not receive a copy of the PHP license and are unable to   |
   | obtain it through the world-wide-web, please send a note to          |
   | license@php.net so we can mail you a copy immediately.               |
   +----------------------------------------------------------------------+
   | Authors: Felipe Pena <felipe@php.net>                                |
   | Authors: Joe Watkins <joe.watkins@live.co.uk>                        |
   | Authors: Bob Weinand <bwoebi@php.net>                                |
   +----------------------------------------------------------------------+
*/

#include <stdio.h>
#include <ctype.h>
#include <string.h>
#include "zend.h"
#include "php.h"
#include "spprintf.h"
#include "phpdbg.h"
#include "phpdbg_opcode.h"
#include "phpdbg_utils.h"

#ifdef _WIN32
#	include "win32/time.h"
#elif defined(HAVE_SYS_IOCTL_H) 
#	include "sys/ioctl.h"
#endif

ZEND_EXTERN_MODULE_GLOBALS(phpdbg);

/* {{{ color structures */
const static phpdbg_color_t colors[] = {
	PHPDBG_COLOR_D("none",             "0;0"),

	PHPDBG_COLOR_D("white",            "0;64"),
	PHPDBG_COLOR_D("white-bold",       "1;64"),
	PHPDBG_COLOR_D("white-underline",  "4;64"),
	PHPDBG_COLOR_D("red",              "0;31"),
	PHPDBG_COLOR_D("red-bold",         "1;31"),
	PHPDBG_COLOR_D("red-underline",    "4;31"),
	PHPDBG_COLOR_D("green",            "0;32"),
	PHPDBG_COLOR_D("green-bold",       "1;32"),
	PHPDBG_COLOR_D("green-underline",  "4;32"),
	PHPDBG_COLOR_D("yellow",           "0;33"),
	PHPDBG_COLOR_D("yellow-bold",      "1;33"),
	PHPDBG_COLOR_D("yellow-underline", "4;33"),
	PHPDBG_COLOR_D("blue",             "0;34"),
	PHPDBG_COLOR_D("blue-bold",        "1;34"),
	PHPDBG_COLOR_D("blue-underline",   "4;34"),
	PHPDBG_COLOR_D("purple",           "0;35"),
	PHPDBG_COLOR_D("purple-bold",      "1;35"),
	PHPDBG_COLOR_D("purple-underline", "4;35"),
	PHPDBG_COLOR_D("cyan",             "0;36"),
	PHPDBG_COLOR_D("cyan-bold",        "1;36"),
	PHPDBG_COLOR_D("cyan-underline",   "4;36"),
	PHPDBG_COLOR_D("black",            "0;30"),
	PHPDBG_COLOR_D("black-bold",       "1;30"),
	PHPDBG_COLOR_D("black-underline",  "4;30"),
	PHPDBG_COLOR_END
}; /* }}} */

PHPDBG_API int phpdbg_is_numeric(const char *str) /* {{{ */
{
	if (!str)
		return 0;

	for (; *str; str++) {
		if (isspace(*str) || *str == '-') {
			continue;
		}
		return isdigit(*str);
	}
	return 0;
} /* }}} */

PHPDBG_API int phpdbg_is_empty(const char *str) /* {{{ */
{
	if (!str)
		return 1;

	for (; *str; str++) {
		if (isspace(*str)) {
			continue;
		}
		return 0;
	}
	return 1;
} /* }}} */

PHPDBG_API int phpdbg_is_addr(const char *str) /* {{{ */
{
	return str[0] && str[1] && memcmp(str, "0x", 2) == 0;
} /* }}} */

PHPDBG_API int phpdbg_is_class_method(const char *str, size_t len, char **class, char **method) /* {{{ */
{
	char *sep = NULL;

	if (strstr(str, "#") != NULL)
		return 0;

	if (strstr(str, " ") != NULL)
		return 0;

	sep = strstr(str, "::");

	if (!sep || sep == str || sep+2 == str+len-1) {
		return 0;
	}

	if (class != NULL) {
	
		if (str[0] == '\\') {
			str++;
			len--;
		}
		
		*class = estrndup(str, sep - str);
		(*class)[sep - str] = 0;
	}

	if (method != NULL) {
		*method = estrndup(sep+2, str + len - (sep + 2));
	}

	return 1;
} /* }}} */

PHPDBG_API char *phpdbg_resolve_path(const char *path TSRMLS_DC) /* {{{ */
{
	char resolved_name[MAXPATHLEN];

	if (expand_filepath(path, resolved_name TSRMLS_CC) == NULL) {
		return NULL;
	}

	return estrdup(resolved_name);
} /* }}} */

PHPDBG_API const char *phpdbg_current_file(TSRMLS_D) /* {{{ */
{
	const char *file = zend_get_executed_filename(TSRMLS_C);

	if (memcmp(file, "[no active file]", sizeof("[no active file]")) == 0) {
		return PHPDBG_G(exec);
	}

	return file;
} /* }}} */

PHPDBG_API const zend_function *phpdbg_get_function(const char *fname, const char *cname TSRMLS_DC) /* {{{ */
{
	zend_function *func = NULL;
	size_t fname_len = strlen(fname);
	char *lcname = zend_str_tolower_dup(fname, fname_len);

	if (cname) {
		zend_class_entry **ce;
		size_t cname_len = strlen(cname);
		char *lc_cname = zend_str_tolower_dup(cname, cname_len);
		int ret = zend_lookup_class(lc_cname, cname_len, &ce TSRMLS_CC);

		efree(lc_cname);

		if (ret == SUCCESS) {
			zend_hash_find(&(*ce)->function_table, lcname, fname_len+1,
				(void**)&func);
		}
	} else {
		zend_hash_find(EG(function_table), lcname, fname_len+1,
			(void**)&func);
	}

	efree(lcname);
	return func;
} /* }}} */

PHPDBG_API char *phpdbg_trim(const char *str, size_t len, size_t *new_len) /* {{{ */
{
	const char *p = str;
	char *new = NULL;

	while (p && isspace(*p)) {
		++p;
		--len;
	}

	while (*p && isspace(*(p + len -1))) {
		--len;
	}

	if (len == 0) {
		new = estrndup("", sizeof(""));
		*new_len = 0;
	} else {
		new = estrndup(p, len);
		*(new + len) = '\0';

		if (new_len) {
			*new_len = len;
		}
	}

	return new;

} /* }}} */

PHPDBG_API int phpdbg_print(int type TSRMLS_DC, FILE *fp, const char *format, ...) /* {{{ */
{
	int rc = 0;
	char *buffer = NULL;
	va_list args;

	if (format != NULL && strlen(format) > 0L) {
		va_start(args, format);
		vspprintf(&buffer, 0, format, args);
		va_end(args);
	}

	/* TODO(anyone) colours */

	switch (type) {
		case P_ERROR:
			if (PHPDBG_G(flags) & PHPDBG_IS_COLOURED) {
				rc = fprintf(fp,
						"\033[%sm[%s]\033[0m\n",
						PHPDBG_G(colors)[PHPDBG_COLOR_ERROR]->code, buffer);
			} else {
				rc = fprintf(fp, "[%s]\n", buffer);
			}
		break;

		case P_NOTICE:
			if (PHPDBG_G(flags) & PHPDBG_IS_COLOURED) {
				rc = fprintf(fp,
						"\033[%sm[%s]\033[0m\n",
						PHPDBG_G(colors)[PHPDBG_COLOR_NOTICE]->code, buffer);
			} else {
				rc = fprintf(fp, "[%s]\n", buffer);
			}
		break;

		case P_WRITELN: {
			if (buffer) {
				rc = fprintf(fp, "%s\n", buffer);
			} else {
				rc = fprintf(fp, "\n");
			}
		} break;

		case P_WRITE:
			if (buffer) {
				rc = fprintf(fp, "%s", buffer);
			}
		break;

		/* no formatting on logging output */
		case P_LOG:
			if (buffer) {
				struct timeval tp;
				if (gettimeofday(&tp, NULL) == SUCCESS) {
					rc = fprintf(fp, "[%ld %.8F]: %s\n", tp.tv_sec, tp.tv_usec / 1000000.00, buffer);
				} else {
					rc = FAILURE;
				}
			}
			break;
	}

	if (buffer) {
		efree(buffer);
	}

	return rc;
} /* }}} */

PHPDBG_API int phpdbg_rlog(FILE *fp, const char *fmt, ...) { /* {{{ */
	int rc = 0;

	va_list args;
	struct timeval tp;

	va_start(args, fmt);
	if (gettimeofday(&tp, NULL) == SUCCESS) {
		char friendly[100];
		char *format = NULL, *buffer = NULL;
		const time_t tt = tp.tv_sec;

		strftime(friendly, 100, "%a %b %d %T.%%04d %Y", localtime(&tt));
		asprintf(
			&buffer, friendly, tp.tv_usec/1000);
		asprintf(
			&format, "[%s]: %s\n", buffer, fmt);
		rc = vfprintf(
			fp, format, args);

		free(format);
		free(buffer);
	}
	va_end(args);

	return rc;
} /* }}} */

PHPDBG_API const phpdbg_color_t *phpdbg_get_color(const char *name, size_t name_length TSRMLS_DC) /* {{{ */
{
	const phpdbg_color_t *color = colors;

	while (color && color->name) {
		if (name_length == color->name_length &&
			memcmp(name, color->name, name_length) == SUCCESS) {
			phpdbg_debug(
				"phpdbg_get_color(%s, %lu): %s", name, name_length, color->code);
			return color;
		}
		++color;
	}

	phpdbg_debug(
		"phpdbg_get_color(%s, %lu): failed", name, name_length);

	return NULL;
} /* }}} */

PHPDBG_API void phpdbg_set_color(int element, const phpdbg_color_t *color TSRMLS_DC) /* {{{ */
{
	PHPDBG_G(colors)[element] = color;
} /* }}} */

PHPDBG_API void phpdbg_set_color_ex(int element, const char *name, size_t name_length TSRMLS_DC) /* {{{ */
{
	const phpdbg_color_t *color = phpdbg_get_color(name, name_length TSRMLS_CC);

	if (color) {
		phpdbg_set_color(element, color TSRMLS_CC);
	} else PHPDBG_G(colors)[element] = colors;
} /* }}} */

PHPDBG_API const phpdbg_color_t* phpdbg_get_colors(TSRMLS_D) /* {{{ */
{
	return colors;
} /* }}} */

PHPDBG_API void phpdbg_set_prompt(const char *prompt TSRMLS_DC) /* {{{ */
{
	/* free formatted prompt */
	if (PHPDBG_G(prompt)[1]) {
		free(PHPDBG_G(prompt)[1]);
		PHPDBG_G(prompt)[1] = NULL;
	}
	/* free old prompt */
	if (PHPDBG_G(prompt)[0]) {
		free(PHPDBG_G(prompt)[0]);
		PHPDBG_G(prompt)[0] = NULL;
	}

	/* copy new prompt */
	PHPDBG_G(prompt)[0] = strdup(prompt);
} /* }}} */

PHPDBG_API const char *phpdbg_get_prompt(TSRMLS_D) /* {{{ */
{
	/* find cached prompt */
	if (PHPDBG_G(prompt)[1]) {
		return PHPDBG_G(prompt)[1];
	}

	/* create cached prompt */
	if ((PHPDBG_G(flags) & PHPDBG_IS_COLOURED)) {
		asprintf(
			&PHPDBG_G(prompt)[1], "\033[%sm%s\033[0m ",
			PHPDBG_G(colors)[PHPDBG_COLOR_PROMPT]->code,
			PHPDBG_G(prompt)[0]);
	} else {
		asprintf(
			&PHPDBG_G(prompt)[1], "%s ",
			PHPDBG_G(prompt)[0]);
	}

	return PHPDBG_G(prompt)[1];
} /* }}} */

<<<<<<< HEAD
int phpdbg_rebuild_symtable(TSRMLS_D) {
	if (!EG(active_op_array)) {
		phpdbg_error("No active op array!");
		return FAILURE;
	}

	if (!EG(active_symbol_table)) {
		zend_rebuild_symbol_table(TSRMLS_C);

		if (!EG(active_symbol_table)) {
			phpdbg_error("No active symbol table!");
			return FAILURE;
		}
	}

	return SUCCESS;
}
=======
PHPDBG_API int phpdbg_get_terminal_width(TSRMLS_D) /* {{{ */
{
	int columns;	
#ifdef _WIN32
	CONSOLE_SCREEN_BUFFER_INFO csbi;

	GetConsoleScreenBufferInfo(GetStdHandle(STD_OUTPUT_HANDLE), &csbi);
	columns = csbi.srWindow.Right - csbi.srWindow.Left + 1;
#elif defined(HAVE_SYS_IOCTL_H) 
	struct winsize w;

	columns = ioctl(fileno(stdout), TIOCGWINSZ, &w) == 0 ? w.ws_col : 100;
#else
	columns = 100;
#endif
	return columns;
} /* }}} */
>>>>>>> 366bf38b
<|MERGE_RESOLUTION|>--- conflicted
+++ resolved
@@ -388,7 +388,6 @@
 	return PHPDBG_G(prompt)[1];
 } /* }}} */
 
-<<<<<<< HEAD
 int phpdbg_rebuild_symtable(TSRMLS_D) {
 	if (!EG(active_op_array)) {
 		phpdbg_error("No active op array!");
@@ -406,7 +405,7 @@
 
 	return SUCCESS;
 }
-=======
+
 PHPDBG_API int phpdbg_get_terminal_width(TSRMLS_D) /* {{{ */
 {
 	int columns;	
@@ -423,5 +422,4 @@
 	columns = 100;
 #endif
 	return columns;
-} /* }}} */
->>>>>>> 366bf38b
+} /* }}} */